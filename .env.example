--- conflicted
+++ resolved
@@ -4,16 +4,12 @@
 DISCORD_VOICE_CHANNEL_ID=       # The ID of the voice channel the bot should join (optional)
 
 # AI Model API Keys
-<<<<<<< HEAD
 OPENAI_API_KEY=                 # OpenAI API key, starting with sk-
-=======
-OPENAI_API_KEY= # OpenAI API key, starting with sk-
-SMALL_OPENAI_MODEL= # Default: gpt-4o-mini
-MEDIUM_OPENAI_MODEL= # Default: gpt-4o
-LARGE_OPENAI_MODEL= # Default: gpt-4o
-EMBEDDING_OPENAI_MODEL= # Default: text-embedding-3-small
-IMAGE_OPENAI_MODEL= # Default: dall-e-3
->>>>>>> 67f85fb0
+SMALL_OPENAI_MODEL=             # Default: gpt-4o-mini
+MEDIUM_OPENAI_MODEL=            # Default: gpt-4o
+LARGE_OPENAI_MODEL=             # Default: gpt-4o
+EMBEDDING_OPENAI_MODEL=         # Default: text-embedding-3-small
+IMAGE_OPENAI_MODEL=             # Default: dall-e-3
 
 # Eternal AI's Decentralized Inference API
 ETERNALAI_URL=
@@ -25,14 +21,8 @@
 OPENROUTER_API_KEY=
 GOOGLE_GENERATIVE_AI_API_KEY=   # Gemini API key
 
-<<<<<<< HEAD
 ALI_BAILIAN_API_KEY=            # Ali Bailian API Key
-VOLENGINE_API_KEY=              # VolEngine API Key
-=======
-ALI_BAILIAN_API_KEY= # Ali Bailian API Key
-VOLENGINE_API_KEY=  # VolEngine API Key
-NANOGPT_API_KEY= # NanoGPT API Key
->>>>>>> 67f85fb0
+NANOGPT_API_KEY=                # NanoGPT API Key
 
 HYPERBOLIC_API_KEY=             # Hyperbolic API Key
 HYPERBOLIC_MODEL=
@@ -60,15 +50,12 @@
 TWITTER_PASSWORD=               # Account password
 TWITTER_EMAIL=                  # Account email
 TWITTER_2FA_SECRET=
-<<<<<<< HEAD
+
 TWITTER_COOKIES=                # Account cookies
 TWITTER_POLL_INTERVAL=120       # How often (in seconds) the bot should check for interactions
-=======
-TWITTER_COOKIES= # Account cookies
-TWITTER_POLL_INTERVAL=120 # How often (in seconds) the bot should check for interactions
-TWITTER_SEARCH_ENABLE=FALSE # Enable timeline search, WARNING this greatly increases your chance of getting banned
-TWITTER_TARGET_USERS= # Comma separated list of Twitter user names to interact with
->>>>>>> 67f85fb0
+TWITTER_SEARCH_ENABLE=FALSE     # Enable timeline search, WARNING this greatly increases your chance of getting banned
+TWITTER_TARGET_USERS=           # Comma separated list of Twitter user names to interact with
+
 X_SERVER_URL=
 XAI_API_KEY=
 XAI_MODEL=
@@ -122,32 +109,22 @@
 LARGE_GROQ_MODEL=               # Default: llama-3.2-90b-vision-preview
 EMBEDDING_GROQ_MODEL=           # Default: llama-3.1-8b-instant
 
-<<<<<<< HEAD
 # LlamaLocal Configuration
 LLAMALOCAL_PATH=                # Default: "" which is the current directory in plugin-node/dist/ which gets destroyed and recreated on every build
 
-# API Keys
+# NanoGPT Configuration
+SMALL_NANOGPT_MODEL=            # Default: gpt-4o-mini
+MEDIUM_NANOGPT_MODEL=           # Default: gpt-4o
+LARGE_NANOGPT_MODEL=            # Default: gpt-4o
+
+# Anthropic Configuration
 ANTHROPIC_API_KEY=              # For Claude
+SMALL_ANTHROPIC_MODEL=          # Default: claude-3-haiku-20240307
+MEDIUM_ANTHROPIC_MODEL=         # Default: claude-3-5-sonnet-20241022
+LARGE_ANTHROPIC_MODEL=          # Default: claude-3-5-sonnet-20241022
+
+# Heurist Configuration
 HEURIST_API_KEY=                # Get from https://heurist.ai/dev-access
-=======
-# NanoGPT Configuration
-SMALL_NANOGPT_MODEL=   # Default: gpt-4o-mini
-MEDIUM_NANOGPT_MODEL=  # Default: gpt-4o
-LARGE_NANOGPT_MODEL=   # Default: gpt-4o
-
-#LlamaLocal Configuration
-LLAMALOCAL_PATH= # Default: "" which is the current directory in plugin-node/dist/ which gets destroyed and recreated on every build
-
-# API Keys
-ANTHROPIC_API_KEY= # For Claude
-SMALL_ANTHROPIC_MODEL= # Default: claude-3-haiku-20240307
-MEDIUM_ANTHROPIC_MODEL= # Default: claude-3-5-sonnet-20241022
-LARGE_ANTHROPIC_MODEL= # Default: claude-3-5-sonnet-20241022
-
-HEURIST_API_KEY=   # Get from https://heurist.ai/dev-access
->>>>>>> 67f85fb0
-
-# Heurist Models
 SMALL_HEURIST_MODEL=            # Default: meta-llama/llama-3-70b-instruct
 MEDIUM_HEURIST_MODEL=           # Default: meta-llama/llama-3-70b-instruct
 LARGE_HEURIST_MODEL=            # Default: meta-llama/llama-3.1-405b-instruct
@@ -246,10 +223,10 @@
 GALADRIEL_API_KEY=gal-*         # Get from https://dashboard.galadriel.com/
 
 # Venice Configuration
-VENICE_API_KEY=      # generate from venice settings
-SMALL_VENICE_MODEL=  # Default: llama-3.3-70b
-MEDIUM_VENICE_MODEL= # Default: llama-3.3-70b
-LARGE_VENICE_MODEL=  # Default: llama-3.1-405b
+VENICE_API_KEY=                 # generate from venice settings
+SMALL_VENICE_MODEL=             # Default: llama-3.3-70b
+MEDIUM_VENICE_MODEL=            # Default: llama-3.3-70b
+LARGE_VENICE_MODEL=             # Default: llama-3.1-405b
 
 # fal.ai Configuration
 FAL_API_KEY=
@@ -273,12 +250,8 @@
 INTERNET_COMPUTER_ADDRESS=
 
 # Aptos
-<<<<<<< HEAD
 APTOS_PRIVATE_KEY=              # Aptos private key
 APTOS_NETWORK=                  # Must be one of mainnet, testnet
-=======
-APTOS_PRIVATE_KEY= # Aptos private key
-APTOS_NETWORK=     # must be one of mainnet, testnet
 
 # EchoChambers Configuration
 ECHOCHAMBERS_API_URL=http://127.0.0.1:3333
@@ -287,7 +260,6 @@
 ECHOCHAMBERS_DEFAULT_ROOM=general
 ECHOCHAMBERS_POLL_INTERVAL=60
 ECHOCHAMBERS_MAX_MESSAGES=10
->>>>>>> 67f85fb0
 
 # AWS S3 Configuration Settings for File Upload
 AWS_ACCESS_KEY_ID=
