import { Tweet } from "agent-twitter-client";
import fs from "fs";
import { composeContext } from "../../core/context.ts";
import { log_to_file } from "../../core/logger.ts";
import { embeddingZeroVector } from "../../core/memory.ts";
import { IAgentRuntime, ModelClass } from "../../core/types.ts";
import { stringToUuid } from "../../core/uuid.ts";
import { ClientBase } from "./base.ts";
import { generateText } from "../../core/generation.ts";

const newTweetPrompt = `{{timeline}}

{{providers}}

About {{agentName}} (@{{twitterUserName}}):
{{bio}}
{{lore}}
{{postDirections}}

{{recentPosts}}

{{characterPostExamples}}

# Task: Generate a post in the voice and style of {{agentName}}, aka @{{twitterUserName}}
Write a single sentence post that is {{adjective}} about {{topic}} (without mentioning {{topic}} directly), from the perspective of {{agentName}}. Try to write something totally different than previous posts. Do not add commentary or ackwowledge this request, just write the post.
Your response should not contain any questions. Brief, concise statements only. No emojis. Use \\n\\n (double spaces) between statements.`;

export class TwitterGenerationClient extends ClientBase {
    onReady() {
        const generateNewTweetLoop = () => {
            this.generateNewTweet();
            setTimeout(
                generateNewTweetLoop,
                (Math.floor(Math.random() * (45 - 15 + 1)) + 15) * 60 * 1000
            ); // Random interval between 4-8 hours
        };
        // setTimeout(() => {
        generateNewTweetLoop();
        // }, 5 * 60 * 1000); // Wait 5 minutes before starting the loop
    }

    constructor(runtime: IAgentRuntime) {
        // Initialize the client and pass an optional callback to be called when the client is ready
        super({
            runtime,
        });
    }

    private async generateNewTweet() {
        console.log("Generating new tweet");
        try {
            await this.runtime.ensureUserExists(
                this.runtime.agentId,
                this.runtime.getSetting("TWITTER_USERNAME"),
                this.runtime.character.name,
                "twitter"
            );

            let homeTimeline = [];

            if (!fs.existsSync("tweetcache")) fs.mkdirSync("tweetcache");
            // read the file if it exists
            if (fs.existsSync("tweetcache/home_timeline.json")) {
                homeTimeline = JSON.parse(
                    fs.readFileSync("tweetcache/home_timeline.json", "utf-8")
                );
            } else {
                homeTimeline = await this.fetchHomeTimeline(50);
                fs.writeFileSync(
                    "tweetcache/home_timeline.json",
                    JSON.stringify(homeTimeline, null, 2)
                );
            }

            const formattedHomeTimeline =
                `# ${this.runtime.character.name}'s Home Timeline\n\n` +
                homeTimeline
                    .map((tweet) => {
                        return `ID: ${tweet.id}\nFrom: ${tweet.name} (@${tweet.username})${tweet.inReplyToStatusId ? ` In reply to: ${tweet.inReplyToStatusId}` : ""}\nText: ${tweet.text}\n---\n`;
                    })
                    .join("\n");

            const state = await this.runtime.composeState(
                {
                    userId: this.runtime.agentId,
                    roomId: stringToUuid("twitter_generate_room"),
                    content: { text: "", action: "" },
                },
                {
                    twitterUserName:
                        this.runtime.getSetting("TWITTER_USERNAME"),
                    timeline: formattedHomeTimeline,
                }
            );
            // Generate new tweet
            const context = composeContext({
                state,
                template: newTweetPrompt,
            });

            const datestr = new Date().toUTCString().replace(/:/g, "-");

            // log context to file
            log_to_file(
                `${this.runtime.getSetting("TWITTER_USERNAME")}_${datestr}_generate_context`,
                context
            );

            const newTweetContent = await generateText({
                runtime: this.runtime,
                context,
<<<<<<< HEAD
                modelClass: ModelClass.SMALL,
=======
                modelClass: ModelClass.LARGE,
>>>>>>> 5e79fad7
            });
            console.log("New Tweet:", newTweetContent);
            log_to_file(
                `${this.runtime.getSetting("TWITTER_USERNAME")}_${datestr}_generate_response`,
                JSON.stringify(newTweetContent)
            );

            const slice = newTweetContent.replaceAll(/\\n/g, "\n").trim();

            const content = slice;
            // .slice(0, 280);
            // // if its bigger than 280, delete the last line
            // if (content.length > 280) {
            //   content = content.slice(0, content.lastIndexOf("\n"));
            // }

            // if(content.length < 1) {
            //   content = slice.slice(0, 280);
            // }

            // Send the new tweet
            if (!this.dryRun) {
                try {
                    const result = await this.requestQueue.add(
                        async () => await this.twitterClient.sendTweet(content)
                    );
                    // read the body of the response
                    const body = await result.json();
                    const tweetResult =
                        body.data.create_tweet.tweet_results.result;

                    const tweet = {
                        id: tweetResult.rest_id,
                        text: tweetResult.legacy.full_text,
                        conversationId: tweetResult.legacy.conversation_id_str,
                        createdAt: tweetResult.legacy.created_at,
                        userId: tweetResult.legacy.user_id_str,
                        inReplyToStatusId:
                            tweetResult.legacy.in_reply_to_status_id_str,
                        permanentUrl: `https://twitter.com/${this.runtime.getSetting("TWITTER_USERNAME")}/status/${tweetResult.rest_id}`,
                        hashtags: [],
                        mentions: [],
                        photos: [],
                        thread: [],
                        urls: [],
                        videos: [],
                    } as Tweet;

                    const postId = tweet.id;
                    const conversationId = tweet.conversationId;
                    const roomId = stringToUuid(conversationId);

                    await this.runtime.ensureRoomExists(roomId);
                    await this.runtime.ensureParticipantInRoom(
                        this.runtime.agentId,
                        roomId
                    );
                    await this.cacheTweet(tweet);

                    await this.runtime.messageManager.createMemory({
                        id: stringToUuid(postId),
                        userId: this.runtime.agentId,
                        content: {
                            text: newTweetContent.trim(),
                            url: tweet.permanentUrl,
                            source: "twitter",
                        },
                        roomId,
                        embedding: embeddingZeroVector,
                        createdAt: tweet.timestamp * 1000,
                    });
                } catch (error) {
                    console.error("Error sending tweet:", error);
                }
            } else {
                console.log("Dry run, not sending tweet:", newTweetContent);
            }
        } catch (error) {
            console.error("Error generating new tweet:", error);
        }
    }
}<|MERGE_RESOLUTION|>--- conflicted
+++ resolved
@@ -109,11 +109,7 @@
             const newTweetContent = await generateText({
                 runtime: this.runtime,
                 context,
-<<<<<<< HEAD
-                modelClass: ModelClass.SMALL,
-=======
                 modelClass: ModelClass.LARGE,
->>>>>>> 5e79fad7
             });
             console.log("New Tweet:", newTweetContent);
             log_to_file(
