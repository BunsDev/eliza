import { describe, test, expect, beforeEach, afterEach } from 'bun:test';
import { logger, type IAgentRuntime } from '@elizaos/core';

// Mock logger to avoid console noise during tests
const mockLogger = {
  info: () => {},
  warn: () => {},
  error: () => {},
  debug: () => {},
};

// We'll test the validation logic by importing the plugin and testing its init method
import teeStarterPlugin from '../src/plugin';

// Mock runtime for testing
const mockRuntime = {} as IAgentRuntime;

describe('TEE Environment Validation', () => {
  // Store original environment variables
  const originalEnv = { ...process.env };

  beforeEach(() => {
    // Clear relevant environment variables for clean test state
    delete process.env.TEE_MODE;
    delete process.env.TEE_VENDOR;
    delete process.env.WALLET_SECRET_SALT;
    // Also clear NODE_ENV to avoid test environment defaults
    delete process.env.NODE_ENV;

    // Mock logger to avoid noise
    Object.assign(logger, mockLogger);
  });

  afterEach(() => {
    // Restore original environment
    process.env = { ...originalEnv };
  });

  describe('TEE_MODE Case Sensitivity', () => {
    test('should reject lowercase tee_mode values', async () => {
      const lowercaseValues = ['off', 'local', 'docker', 'production'];

      for (const value of lowercaseValues) {
        // Set the invalid lowercase value
        process.env.NODE_ENV = 'production'; // Avoid test defaults
        process.env.TEE_MODE = value;
        process.env.TEE_VENDOR = 'phala'; // Valid vendor
        process.env.WALLET_SECRET_SALT = 'test_salt_123';

        // Attempt to initialize plugin - should fail
        await expect(async () => {
          await teeStarterPlugin.init?.({});
        }).toThrow(`TEE_MODE must be one of: OFF, LOCAL, DOCKER, PRODUCTION`);
      }
    });

    test('should accept uppercase TEE_MODE values', async () => {
      const uppercaseValues = ['OFF', 'LOCAL', 'DOCKER', 'PRODUCTION'];

      for (const value of uppercaseValues) {
        // Set valid uppercase value
        process.env.NODE_ENV = 'production'; // Avoid test defaults
        process.env.TEE_MODE = value;
        process.env.TEE_VENDOR = 'phala';
        process.env.WALLET_SECRET_SALT = 'test_salt_123';

        // Should not throw
        let error = null;
        try {
          await teeStarterPlugin.init?.({});
        } catch (e) {
          error = e;
        }
        expect(error).toBeNull();
      }
    });

<<<<<<< HEAD
    describe('TEE_MODE Case Sensitivity', () => {
        test('should reject lowercase tee_mode values', async () => {
            const lowercaseValues = ['off', 'local', 'docker', 'production'];

            for (const value of lowercaseValues) {
                // Set the invalid lowercase value
                process.env.NODE_ENV = 'production'; // Avoid test defaults
                process.env.TEE_MODE = value;
                process.env.TEE_VENDOR = 'phala'; // Valid vendor
                process.env.WALLET_SECRET_SALT = 'test_salt_123';

                // Attempt to initialize plugin - should fail
                await expect(async () => {
                    await teeStarterPlugin.init?.({}, mockRuntime);
                }).toThrow(`TEE_MODE must be one of: OFF, LOCAL, DOCKER, PRODUCTION`);
            }
        });

        test('should accept uppercase TEE_MODE values', async () => {
            const uppercaseValues = ['OFF', 'LOCAL', 'DOCKER', 'PRODUCTION'];

            for (const value of uppercaseValues) {
                // Set valid uppercase value
                process.env.NODE_ENV = 'production'; // Avoid test defaults
                process.env.TEE_MODE = value;
                process.env.TEE_VENDOR = 'phala';
                process.env.WALLET_SECRET_SALT = 'test_salt_123';

                // Should not throw
                let error = null;
                try {
                    await teeStarterPlugin.init?.({}, mockRuntime);
                } catch (e) {
                    error = e;
                }
                expect(error).toBeNull();
            }
        });

        test('should provide helpful error message for common lowercase mistakes', async () => {
            const testCases = [
                { input: 'off', expected: 'OFF' },
                { input: 'local', expected: 'LOCAL' },
                { input: 'docker', expected: 'DOCKER' },
                { input: 'production', expected: 'PRODUCTION' },
            ];

            for (const { input, expected } of testCases) {
                process.env.NODE_ENV = 'production'; // Avoid test defaults
                process.env.TEE_MODE = input;
                process.env.TEE_VENDOR = 'phala';
                process.env.WALLET_SECRET_SALT = 'test_salt_123';

                try {
                    await teeStarterPlugin.init?.({}, mockRuntime);
                    expect.unreachable('Should have thrown validation error');
                } catch (error) {
                    expect(error instanceof Error).toBe(true);
                    const errorMessage = (error as Error).message;
                    expect(errorMessage).toContain('TEE_MODE must be one of: OFF, LOCAL, DOCKER, PRODUCTION');
                    // The error should help users understand they need uppercase
                    expect(errorMessage).toMatch(/OFF|LOCAL|DOCKER|PRODUCTION/);
                }
            }
        });
=======
    test('should provide helpful error message for common lowercase mistakes', async () => {
      const testCases = [
        { input: 'off', expected: 'OFF' },
        { input: 'local', expected: 'LOCAL' },
        { input: 'docker', expected: 'DOCKER' },
        { input: 'production', expected: 'PRODUCTION' },
      ];

      for (const { input, expected } of testCases) {
        process.env.NODE_ENV = 'production'; // Avoid test defaults
        process.env.TEE_MODE = input;
        process.env.TEE_VENDOR = 'phala';
        process.env.WALLET_SECRET_SALT = 'test_salt_123';

        try {
          await teeStarterPlugin.init?.({});
          expect.unreachable('Should have thrown validation error');
        } catch (error) {
          expect(error instanceof Error).toBe(true);
          const errorMessage = (error as Error).message;
          expect(errorMessage).toContain('TEE_MODE must be one of: OFF, LOCAL, DOCKER, PRODUCTION');
          // The error should help users understand they need uppercase
          expect(errorMessage).toMatch(/OFF|LOCAL|DOCKER|PRODUCTION/);
        }
      }
>>>>>>> 5f6e4938
    });
  });

  describe('TEE_VENDOR Validation', () => {
    test('should only accept "phala" as TEE_VENDOR', async () => {
      const invalidVendors = ['intel', 'amd', 'arm', 'unknown', 'PHALA', 'Phala'];

      for (const vendor of invalidVendors) {
        process.env.NODE_ENV = 'production'; // Avoid test defaults
        process.env.TEE_MODE = 'OFF';
        process.env.TEE_VENDOR = vendor;
        process.env.WALLET_SECRET_SALT = 'test_salt_123';

        await expect(async () => {
          await teeStarterPlugin.init?.({});
        }).toThrow('TEE_VENDOR must be: phala');
      }
    });

    test('should accept "phala" as valid TEE_VENDOR', async () => {
      process.env.NODE_ENV = 'production'; // Avoid test defaults
      process.env.TEE_MODE = 'OFF';
      process.env.TEE_VENDOR = 'phala';
      process.env.WALLET_SECRET_SALT = 'test_salt_123';

      let error = null;
      try {
        await teeStarterPlugin.init?.({});
      } catch (e) {
        error = e;
      }
      expect(error).toBeNull();
    });
  });

  describe('WALLET_SECRET_SALT Validation', () => {
    test('should require minimum salt length when explicitly provided', async () => {
      // Note: Since we're in a test environment, we need to test the validation
      // logic that happens before test defaults are applied
      const shortSalts = ['short'];

      for (const salt of shortSalts) {
        // Remove argv test detection temporarily to test validation
        const originalArgv = process.argv;
        process.argv = ['node', 'script.js']; // Remove test from argv

        process.env.NODE_ENV = 'production';
        process.env.TEE_MODE = 'OFF';
        process.env.TEE_VENDOR = 'phala';
        process.env.WALLET_SECRET_SALT = salt;

        try {
          await expect(async () => {
            await teeStarterPlugin.init?.({});
          }).toThrow('Wallet secret salt must be at least 8 characters long for security');
        } finally {
          // Restore original argv
          process.argv = originalArgv;
        }
      }
    });

    test('should accept valid salt length', async () => {
      // Make sure we're not in test environment
      process.env.NODE_ENV = 'production';
      process.env.TEE_MODE = 'OFF';
      process.env.TEE_VENDOR = 'phala';
      process.env.WALLET_SECRET_SALT = 'valid_salt_123';

      let error = null;
      try {
        await teeStarterPlugin.init?.({});
      } catch (e) {
        error = e;
      }
      expect(error).toBeNull();
    });

    test('should reject salt that is too long', async () => {
      const longSalt = 'a'.repeat(129); // 129 characters (max is 128)

      // Make sure we're not in test environment
      process.env.NODE_ENV = 'production';
      process.env.TEE_MODE = 'OFF';
      process.env.TEE_VENDOR = 'phala';
      process.env.WALLET_SECRET_SALT = longSalt;

<<<<<<< HEAD
    describe('TEE_VENDOR Validation', () => {
        test('should only accept "phala" as TEE_VENDOR', async () => {
            const invalidVendors = ['intel', 'amd', 'arm', 'unknown', 'PHALA', 'Phala'];

            for (const vendor of invalidVendors) {
                process.env.NODE_ENV = 'production'; // Avoid test defaults
                process.env.TEE_MODE = 'OFF';
                process.env.TEE_VENDOR = vendor;
                process.env.WALLET_SECRET_SALT = 'test_salt_123';

                await expect(async () => {
                    await teeStarterPlugin.init?.({}, mockRuntime);
                }).toThrow('TEE_VENDOR must be: phala');
            }
        });

        test('should accept "phala" as valid TEE_VENDOR', async () => {
            process.env.NODE_ENV = 'production'; // Avoid test defaults
            process.env.TEE_MODE = 'OFF';
            process.env.TEE_VENDOR = 'phala';
            process.env.WALLET_SECRET_SALT = 'test_salt_123';

            let error = null;
            try {
                await teeStarterPlugin.init?.({}, mockRuntime);
            } catch (e) {
                error = e;
            }
            expect(error).toBeNull();
        });
    });

    describe('WALLET_SECRET_SALT Validation', () => {
        test('should require minimum salt length when explicitly provided', async () => {
            // Note: Since we're in a test environment, we need to test the validation 
            // logic that happens before test defaults are applied
            const shortSalts = ['short'];

            for (const salt of shortSalts) {
                // Remove argv test detection temporarily to test validation
                const originalArgv = process.argv;
                process.argv = ['node', 'script.js']; // Remove test from argv

                process.env.NODE_ENV = 'production';
                process.env.TEE_MODE = 'OFF';
                process.env.TEE_VENDOR = 'phala';
                process.env.WALLET_SECRET_SALT = salt;

                try {
                    await expect(async () => {
                        await teeStarterPlugin.init?.({}, mockRuntime);
                    }).toThrow('Wallet secret salt must be at least 8 characters long for security');
                } finally {
                    // Restore original argv
                    process.argv = originalArgv;
                }
            }
        });

        test('should accept valid salt length', async () => {
            // Make sure we're not in test environment
            process.env.NODE_ENV = 'production';
            process.env.TEE_MODE = 'OFF';
            process.env.TEE_VENDOR = 'phala';
            process.env.WALLET_SECRET_SALT = 'valid_salt_123';

            let error = null;
            try {
                await teeStarterPlugin.init?.({}, mockRuntime);
            } catch (e) {
                error = e;
            }
            expect(error).toBeNull();
        });

        test('should reject salt that is too long', async () => {
            const longSalt = 'a'.repeat(129); // 129 characters (max is 128)

            // Make sure we're not in test environment
            process.env.NODE_ENV = 'production';
            process.env.TEE_MODE = 'OFF';
            process.env.TEE_VENDOR = 'phala';
            process.env.WALLET_SECRET_SALT = longSalt;

            await expect(async () => {
                await teeStarterPlugin.init?.({}, mockRuntime);
            }).toThrow('Wallet secret salt must not exceed 128 characters');
        });
    });

    describe('Test Environment Defaults', () => {
        test('should provide defaults in test environment when NODE_ENV=test', async () => {
            // Set test environment
            process.env.NODE_ENV = 'test';

            // Don't set any TEE environment variables
            delete process.env.TEE_MODE;
            delete process.env.TEE_VENDOR;
            delete process.env.WALLET_SECRET_SALT;

            // Should not throw - test environment provides defaults
            let error = null;
            try {
                await teeStarterPlugin.init?.({}, mockRuntime);
            } catch (e) {
                error = e;
            }
            expect(error).toBeNull();
        });

        test('should use provided values over defaults even in test environment', async () => {
            process.env.NODE_ENV = 'test';
            process.env.TEE_MODE = 'PRODUCTION';
            process.env.TEE_VENDOR = 'phala';
            process.env.WALLET_SECRET_SALT = 'explicit_test_salt_123';

            // Should not throw and should use the explicit values
            let error = null;
            try {
                await teeStarterPlugin.init?.({}, mockRuntime);
            } catch (e) {
                error = e;
            }
            expect(error).toBeNull();
        });
    });

    describe('Edge Cases', () => {
        test('should handle undefined environment variables gracefully in test mode', async () => {
            // Set test environment to get defaults
            process.env.NODE_ENV = 'test';

            // Explicitly set to undefined (simulating missing env vars)
            process.env.TEE_MODE = undefined as any;
            process.env.TEE_VENDOR = undefined as any;
            process.env.WALLET_SECRET_SALT = undefined as any;

            // Should use defaults and not throw in test environment
            let error = null;
            try {
                await teeStarterPlugin.init?.({}, mockRuntime);
            } catch (e) {
                error = e;
            }
            expect(error).toBeNull();
        });

        test('should treat empty string environment variables as falsy and apply defaults in test mode', async () => {
            // In test environment, empty strings are treated as falsy and defaults are applied
            process.env.NODE_ENV = 'test';
            process.env.TEE_MODE = ''; // Empty string is falsy, will use default 'OFF'
            process.env.TEE_VENDOR = ''; // Empty string is falsy, will use default 'phala'
            process.env.WALLET_SECRET_SALT = ''; // Empty string is falsy, will use default test salt

            // Should NOT throw because defaults are applied for falsy values in test mode
            let error = null;
            try {
                await teeStarterPlugin.init?.({}, mockRuntime);
            } catch (e) {
                error = e;
            }
            expect(error).toBeNull();
        });

        test('should handle whitespace in environment variables', async () => {
            // Remove test detection to ensure whitespace validation is tested
            const originalArgv = process.argv;
            const originalExpect = (global as any).expect;

            try {
                process.argv = ['node', 'script.js']; // Remove test from argv
                delete (global as any).expect; // Remove expect global

                process.env.NODE_ENV = 'production';
                process.env.TEE_MODE = ' OFF '; // Whitespace around valid value
                process.env.TEE_VENDOR = ' phala '; // Whitespace around valid value
                process.env.WALLET_SECRET_SALT = ' test_salt_123 '; // Whitespace around valid value

                // Whitespace should cause validation failure (no auto-trim)
                await expect(async () => {
                    await teeStarterPlugin.init?.({}, mockRuntime);
                }).toThrow();
            } finally {
                // Restore original values
                process.argv = originalArgv;
                (global as any).expect = originalExpect;
            }
        });
=======
      await expect(async () => {
        await teeStarterPlugin.init?.({});
      }).toThrow('Wallet secret salt must not exceed 128 characters');
    });
  });

  describe('Test Environment Defaults', () => {
    test('should provide defaults in test environment when NODE_ENV=test', async () => {
      // Set test environment
      process.env.NODE_ENV = 'test';

      // Don't set any TEE environment variables
      delete process.env.TEE_MODE;
      delete process.env.TEE_VENDOR;
      delete process.env.WALLET_SECRET_SALT;

      // Should not throw - test environment provides defaults
      let error = null;
      try {
        await teeStarterPlugin.init?.({});
      } catch (e) {
        error = e;
      }
      expect(error).toBeNull();
    });

    test('should use provided values over defaults even in test environment', async () => {
      process.env.NODE_ENV = 'test';
      process.env.TEE_MODE = 'PRODUCTION';
      process.env.TEE_VENDOR = 'phala';
      process.env.WALLET_SECRET_SALT = 'explicit_test_salt_123';

      // Should not throw and should use the explicit values
      let error = null;
      try {
        await teeStarterPlugin.init?.({});
      } catch (e) {
        error = e;
      }
      expect(error).toBeNull();
    });
  });

  describe('Edge Cases', () => {
    test('should handle undefined environment variables gracefully in test mode', async () => {
      // Set test environment to get defaults
      process.env.NODE_ENV = 'test';

      // Explicitly set to undefined (simulating missing env vars)
      process.env.TEE_MODE = undefined as any;
      process.env.TEE_VENDOR = undefined as any;
      process.env.WALLET_SECRET_SALT = undefined as any;

      // Should use defaults and not throw in test environment
      let error = null;
      try {
        await teeStarterPlugin.init?.({});
      } catch (e) {
        error = e;
      }
      expect(error).toBeNull();
    });

    test('should treat empty string environment variables as falsy and apply defaults in test mode', async () => {
      // In test environment, empty strings are treated as falsy and defaults are applied
      process.env.NODE_ENV = 'test';
      process.env.TEE_MODE = ''; // Empty string is falsy, will use default 'OFF'
      process.env.TEE_VENDOR = ''; // Empty string is falsy, will use default 'phala'
      process.env.WALLET_SECRET_SALT = ''; // Empty string is falsy, will use default test salt

      // Should NOT throw because defaults are applied for falsy values in test mode
      let error = null;
      try {
        await teeStarterPlugin.init?.({});
      } catch (e) {
        error = e;
      }
      expect(error).toBeNull();
    });

    test('should handle whitespace in environment variables', async () => {
      // Remove test detection to ensure whitespace validation is tested
      const originalArgv = process.argv;
      const originalExpect = (global as any).expect;

      try {
        process.argv = ['node', 'script.js']; // Remove test from argv
        delete (global as any).expect; // Remove expect global

        process.env.NODE_ENV = 'production';
        process.env.TEE_MODE = ' OFF '; // Whitespace around valid value
        process.env.TEE_VENDOR = ' phala '; // Whitespace around valid value
        process.env.WALLET_SECRET_SALT = ' test_salt_123 '; // Whitespace around valid value

        // Whitespace should cause validation failure (no auto-trim)
        await expect(async () => {
          await teeStarterPlugin.init?.({});
        }).toThrow();
      } finally {
        // Restore original values
        process.argv = originalArgv;
        (global as any).expect = originalExpect;
      }
>>>>>>> 5f6e4938
    });
  });
});<|MERGE_RESOLUTION|>--- conflicted
+++ resolved
@@ -75,73 +75,6 @@
       }
     });
 
-<<<<<<< HEAD
-    describe('TEE_MODE Case Sensitivity', () => {
-        test('should reject lowercase tee_mode values', async () => {
-            const lowercaseValues = ['off', 'local', 'docker', 'production'];
-
-            for (const value of lowercaseValues) {
-                // Set the invalid lowercase value
-                process.env.NODE_ENV = 'production'; // Avoid test defaults
-                process.env.TEE_MODE = value;
-                process.env.TEE_VENDOR = 'phala'; // Valid vendor
-                process.env.WALLET_SECRET_SALT = 'test_salt_123';
-
-                // Attempt to initialize plugin - should fail
-                await expect(async () => {
-                    await teeStarterPlugin.init?.({}, mockRuntime);
-                }).toThrow(`TEE_MODE must be one of: OFF, LOCAL, DOCKER, PRODUCTION`);
-            }
-        });
-
-        test('should accept uppercase TEE_MODE values', async () => {
-            const uppercaseValues = ['OFF', 'LOCAL', 'DOCKER', 'PRODUCTION'];
-
-            for (const value of uppercaseValues) {
-                // Set valid uppercase value
-                process.env.NODE_ENV = 'production'; // Avoid test defaults
-                process.env.TEE_MODE = value;
-                process.env.TEE_VENDOR = 'phala';
-                process.env.WALLET_SECRET_SALT = 'test_salt_123';
-
-                // Should not throw
-                let error = null;
-                try {
-                    await teeStarterPlugin.init?.({}, mockRuntime);
-                } catch (e) {
-                    error = e;
-                }
-                expect(error).toBeNull();
-            }
-        });
-
-        test('should provide helpful error message for common lowercase mistakes', async () => {
-            const testCases = [
-                { input: 'off', expected: 'OFF' },
-                { input: 'local', expected: 'LOCAL' },
-                { input: 'docker', expected: 'DOCKER' },
-                { input: 'production', expected: 'PRODUCTION' },
-            ];
-
-            for (const { input, expected } of testCases) {
-                process.env.NODE_ENV = 'production'; // Avoid test defaults
-                process.env.TEE_MODE = input;
-                process.env.TEE_VENDOR = 'phala';
-                process.env.WALLET_SECRET_SALT = 'test_salt_123';
-
-                try {
-                    await teeStarterPlugin.init?.({}, mockRuntime);
-                    expect.unreachable('Should have thrown validation error');
-                } catch (error) {
-                    expect(error instanceof Error).toBe(true);
-                    const errorMessage = (error as Error).message;
-                    expect(errorMessage).toContain('TEE_MODE must be one of: OFF, LOCAL, DOCKER, PRODUCTION');
-                    // The error should help users understand they need uppercase
-                    expect(errorMessage).toMatch(/OFF|LOCAL|DOCKER|PRODUCTION/);
-                }
-            }
-        });
-=======
     test('should provide helpful error message for common lowercase mistakes', async () => {
       const testCases = [
         { input: 'off', expected: 'OFF' },
@@ -167,7 +100,6 @@
           expect(errorMessage).toMatch(/OFF|LOCAL|DOCKER|PRODUCTION/);
         }
       }
->>>>>>> 5f6e4938
     });
   });
 
@@ -255,196 +187,6 @@
       process.env.TEE_VENDOR = 'phala';
       process.env.WALLET_SECRET_SALT = longSalt;
 
-<<<<<<< HEAD
-    describe('TEE_VENDOR Validation', () => {
-        test('should only accept "phala" as TEE_VENDOR', async () => {
-            const invalidVendors = ['intel', 'amd', 'arm', 'unknown', 'PHALA', 'Phala'];
-
-            for (const vendor of invalidVendors) {
-                process.env.NODE_ENV = 'production'; // Avoid test defaults
-                process.env.TEE_MODE = 'OFF';
-                process.env.TEE_VENDOR = vendor;
-                process.env.WALLET_SECRET_SALT = 'test_salt_123';
-
-                await expect(async () => {
-                    await teeStarterPlugin.init?.({}, mockRuntime);
-                }).toThrow('TEE_VENDOR must be: phala');
-            }
-        });
-
-        test('should accept "phala" as valid TEE_VENDOR', async () => {
-            process.env.NODE_ENV = 'production'; // Avoid test defaults
-            process.env.TEE_MODE = 'OFF';
-            process.env.TEE_VENDOR = 'phala';
-            process.env.WALLET_SECRET_SALT = 'test_salt_123';
-
-            let error = null;
-            try {
-                await teeStarterPlugin.init?.({}, mockRuntime);
-            } catch (e) {
-                error = e;
-            }
-            expect(error).toBeNull();
-        });
-    });
-
-    describe('WALLET_SECRET_SALT Validation', () => {
-        test('should require minimum salt length when explicitly provided', async () => {
-            // Note: Since we're in a test environment, we need to test the validation 
-            // logic that happens before test defaults are applied
-            const shortSalts = ['short'];
-
-            for (const salt of shortSalts) {
-                // Remove argv test detection temporarily to test validation
-                const originalArgv = process.argv;
-                process.argv = ['node', 'script.js']; // Remove test from argv
-
-                process.env.NODE_ENV = 'production';
-                process.env.TEE_MODE = 'OFF';
-                process.env.TEE_VENDOR = 'phala';
-                process.env.WALLET_SECRET_SALT = salt;
-
-                try {
-                    await expect(async () => {
-                        await teeStarterPlugin.init?.({}, mockRuntime);
-                    }).toThrow('Wallet secret salt must be at least 8 characters long for security');
-                } finally {
-                    // Restore original argv
-                    process.argv = originalArgv;
-                }
-            }
-        });
-
-        test('should accept valid salt length', async () => {
-            // Make sure we're not in test environment
-            process.env.NODE_ENV = 'production';
-            process.env.TEE_MODE = 'OFF';
-            process.env.TEE_VENDOR = 'phala';
-            process.env.WALLET_SECRET_SALT = 'valid_salt_123';
-
-            let error = null;
-            try {
-                await teeStarterPlugin.init?.({}, mockRuntime);
-            } catch (e) {
-                error = e;
-            }
-            expect(error).toBeNull();
-        });
-
-        test('should reject salt that is too long', async () => {
-            const longSalt = 'a'.repeat(129); // 129 characters (max is 128)
-
-            // Make sure we're not in test environment
-            process.env.NODE_ENV = 'production';
-            process.env.TEE_MODE = 'OFF';
-            process.env.TEE_VENDOR = 'phala';
-            process.env.WALLET_SECRET_SALT = longSalt;
-
-            await expect(async () => {
-                await teeStarterPlugin.init?.({}, mockRuntime);
-            }).toThrow('Wallet secret salt must not exceed 128 characters');
-        });
-    });
-
-    describe('Test Environment Defaults', () => {
-        test('should provide defaults in test environment when NODE_ENV=test', async () => {
-            // Set test environment
-            process.env.NODE_ENV = 'test';
-
-            // Don't set any TEE environment variables
-            delete process.env.TEE_MODE;
-            delete process.env.TEE_VENDOR;
-            delete process.env.WALLET_SECRET_SALT;
-
-            // Should not throw - test environment provides defaults
-            let error = null;
-            try {
-                await teeStarterPlugin.init?.({}, mockRuntime);
-            } catch (e) {
-                error = e;
-            }
-            expect(error).toBeNull();
-        });
-
-        test('should use provided values over defaults even in test environment', async () => {
-            process.env.NODE_ENV = 'test';
-            process.env.TEE_MODE = 'PRODUCTION';
-            process.env.TEE_VENDOR = 'phala';
-            process.env.WALLET_SECRET_SALT = 'explicit_test_salt_123';
-
-            // Should not throw and should use the explicit values
-            let error = null;
-            try {
-                await teeStarterPlugin.init?.({}, mockRuntime);
-            } catch (e) {
-                error = e;
-            }
-            expect(error).toBeNull();
-        });
-    });
-
-    describe('Edge Cases', () => {
-        test('should handle undefined environment variables gracefully in test mode', async () => {
-            // Set test environment to get defaults
-            process.env.NODE_ENV = 'test';
-
-            // Explicitly set to undefined (simulating missing env vars)
-            process.env.TEE_MODE = undefined as any;
-            process.env.TEE_VENDOR = undefined as any;
-            process.env.WALLET_SECRET_SALT = undefined as any;
-
-            // Should use defaults and not throw in test environment
-            let error = null;
-            try {
-                await teeStarterPlugin.init?.({}, mockRuntime);
-            } catch (e) {
-                error = e;
-            }
-            expect(error).toBeNull();
-        });
-
-        test('should treat empty string environment variables as falsy and apply defaults in test mode', async () => {
-            // In test environment, empty strings are treated as falsy and defaults are applied
-            process.env.NODE_ENV = 'test';
-            process.env.TEE_MODE = ''; // Empty string is falsy, will use default 'OFF'
-            process.env.TEE_VENDOR = ''; // Empty string is falsy, will use default 'phala'
-            process.env.WALLET_SECRET_SALT = ''; // Empty string is falsy, will use default test salt
-
-            // Should NOT throw because defaults are applied for falsy values in test mode
-            let error = null;
-            try {
-                await teeStarterPlugin.init?.({}, mockRuntime);
-            } catch (e) {
-                error = e;
-            }
-            expect(error).toBeNull();
-        });
-
-        test('should handle whitespace in environment variables', async () => {
-            // Remove test detection to ensure whitespace validation is tested
-            const originalArgv = process.argv;
-            const originalExpect = (global as any).expect;
-
-            try {
-                process.argv = ['node', 'script.js']; // Remove test from argv
-                delete (global as any).expect; // Remove expect global
-
-                process.env.NODE_ENV = 'production';
-                process.env.TEE_MODE = ' OFF '; // Whitespace around valid value
-                process.env.TEE_VENDOR = ' phala '; // Whitespace around valid value
-                process.env.WALLET_SECRET_SALT = ' test_salt_123 '; // Whitespace around valid value
-
-                // Whitespace should cause validation failure (no auto-trim)
-                await expect(async () => {
-                    await teeStarterPlugin.init?.({}, mockRuntime);
-                }).toThrow();
-            } finally {
-                // Restore original values
-                process.argv = originalArgv;
-                (global as any).expect = originalExpect;
-            }
-        });
-=======
       await expect(async () => {
         await teeStarterPlugin.init?.({});
       }).toThrow('Wallet secret salt must not exceed 128 characters');
@@ -548,7 +290,6 @@
         process.argv = originalArgv;
         (global as any).expect = originalExpect;
       }
->>>>>>> 5f6e4938
     });
   });
 });