import { EventEmitter } from "node:events";
import {
	ChannelType,
	type Content,
	type IAgentRuntime,
	type Memory,
	type State,
	type UUID,
	createUniqueUuid,
	logger,
} from "@elizaos/core";
import {
	Client,
	type QueryTweetsResponse,
	SearchMode,
	type Tweet,
} from "./client/index";

interface TwitterUser {
	id_str: string;
	screen_name: string;
	name: string;
}

interface TwitterInteraction {
	id_str: string;
	user: TwitterUser;
	in_reply_to_status_id_str?: string;
	quoted_status_id_str?: string;
	quoted_status?: any;
	retweeted_status?: any;
	is_quote_status: boolean;
}

interface TwitterFollowersResponse {
	users: TwitterUser[];
}

/**
 * Extracts the answer from the given text.
 *
 * @param {string} text - The text containing the answer
 * @returns {string} The extracted answer
 */
export function extractAnswer(text: string): string {
	const startIndex = text.indexOf("Answer: ") + 8;
	const endIndex = text.indexOf("<|endoftext|>", 11);
	return text.slice(startIndex, endIndex);
}

/**
 * Represents a Twitter Profile.
 * @typedef {Object} TwitterProfile
 * @property {string} id - The unique identifier of the profile.
 * @property {string} username - The username of the profile.
 * @property {string} screenName - The screen name of the profile.
 * @property {string} bio - The biography of the profile.
 * @property {string[]} nicknames - An array of nicknames associated with the profile.
 */
type TwitterProfile = {
	id: string;
	username: string;
	screenName: string;
	bio: string;
	nicknames: string[];
};

/**
 * Class representing a request queue for handling asynchronous requests in a controlled manner.
 */

class RequestQueue {
	private queue: (() => Promise<any>)[] = [];
	private processing = false;

	/**
	 * Asynchronously adds a request to the queue, then processes the queue.
	 *
	 * @template T
	 * @param {() => Promise<T>} request - The request to be added to the queue
	 * @returns {Promise<T>} - A promise that resolves with the result of the request or rejects with an error
	 */
	async add<T>(request: () => Promise<T>): Promise<T> {
		return new Promise((resolve, reject) => {
			this.queue.push(async () => {
				try {
					const result = await request();
					resolve(result);
				} catch (error) {
					reject(error);
				}
			});
			this.processQueue();
		});
	}

	/**
	 * Asynchronously processes the queue of requests.
	 *
	 * @returns A promise that resolves when the queue has been fully processed.
	 */
	private async processQueue(): Promise<void> {
		if (this.processing || this.queue.length === 0) {
			return;
		}
		this.processing = true;

		while (this.queue.length > 0) {
			const request = this.queue.shift()!;
			try {
				await request();
			} catch (error) {
				console.error("Error processing request:", error);
				this.queue.unshift(request);
				await this.exponentialBackoff(this.queue.length);
			}
			await this.randomDelay();
		}

		this.processing = false;
	}

	/**
	 * Implements an exponential backoff strategy for retrying a task.
	 * @param {number} retryCount - The number of retries attempted so far.
	 * @returns {Promise<void>} - A promise that resolves after a delay based on the retry count.
	 */
	private async exponentialBackoff(retryCount: number): Promise<void> {
		const delay = 2 ** retryCount * 1000;
		await new Promise((resolve) => setTimeout(resolve, delay));
	}

	/**
	 * Asynchronous method that creates a random delay between 1500ms and 3500ms.
	 *
	 * @returns A Promise that resolves after the random delay has passed.
	 */
	private async randomDelay(): Promise<void> {
		const delay = Math.floor(Math.random() * 2000) + 1500;
		await new Promise((resolve) => setTimeout(resolve, delay));
	}
}

/**
 * Class representing a base client for interacting with Twitter.
 * @extends EventEmitter
 */
export class ClientBase extends EventEmitter {
	static _twitterClients: { [accountIdentifier: string]: Client } = {};
	twitterClient: Client;
	runtime: IAgentRuntime;
	lastCheckedTweetId: bigint | null = null;
	temperature = 0.5;

	requestQueue: RequestQueue = new RequestQueue();

	profile: TwitterProfile | null;

	/**
	 * Caches a tweet in the database.
	 *
	 * @param {Tweet} tweet - The tweet to cache.
	 * @returns {Promise<void>} A promise that resolves once the tweet is cached.
	 */
	async cacheTweet(tweet: Tweet): Promise<void> {
		if (!tweet) {
			console.warn("Tweet is undefined, skipping cache");
			return;
		}

		this.runtime
<<<<<<< HEAD
			
=======
			.databaseAdapter
>>>>>>> e9960ca8
			.setCache<Tweet>(`twitter/tweets/${tweet.id}`, tweet);
	}

	/**
	 * Retrieves a cached tweet by its ID.
	 * @param {string} tweetId - The ID of the tweet to retrieve from the cache.
	 * @returns {Promise<Tweet | undefined>} A Promise that resolves to the cached tweet, or undefined if the tweet is not found in the cache.
	 */
	async getCachedTweet(tweetId: string): Promise<Tweet | undefined> {
		const cached = await this.runtime
<<<<<<< HEAD
			
=======
			.databaseAdapter
>>>>>>> e9960ca8
			.getCache<Tweet>(`twitter/tweets/${tweetId}`);

		if (!cached) {
			return undefined;
		}

		return cached;
	}

	/**
	 * Asynchronously retrieves a tweet with the specified ID.
	 * If the tweet is found in the cache, it is returned from the cache.
	 * If not, a request is made to the Twitter API to get the tweet, which is then cached and returned.
	 * @param {string} tweetId - The ID of the tweet to retrieve.
	 * @returns {Promise<Tweet>} A Promise that resolves to the retrieved tweet.
	 */
	async getTweet(tweetId: string): Promise<Tweet> {
		const cachedTweet = await this.getCachedTweet(tweetId);

		if (cachedTweet) {
			return cachedTweet;
		}

		const tweet = await this.requestQueue.add(() =>
			this.twitterClient.getTweet(tweetId),
		);

		await this.cacheTweet(tweet);
		return tweet;
	}

	callback: (self: ClientBase) => any = null;

	/**
	 * This method is called when the application is ready.
	 * It throws an error indicating that it is not implemented in the base class
	 * and should be implemented in the subclass.
	 */
	onReady() {
		throw new Error("Not implemented in base class, please call from subclass");
	}

	/**
	 * Parse the raw tweet data into a standardized Tweet object.
	 */
	/**
	 * Parses a raw tweet object into a structured Tweet object.
	 *
	 * @param {any} raw - The raw tweet object to parse.
	 * @param {number} [depth=0] - The current depth of parsing nested quotes/retweets.
	 * @param {number} [maxDepth=3] - The maximum depth allowed for parsing nested quotes/retweets.
	 * @returns {Tweet} The parsed Tweet object.
	 */
	parseTweet(raw: any, depth = 0, maxDepth = 3): Tweet {
		// If we've reached maxDepth, don't parse nested quotes/retweets further
		const canRecurse = depth < maxDepth;

		const quotedStatus =
			raw.quoted_status_result?.result && canRecurse
				? this.parseTweet(raw.quoted_status_result.result, depth + 1, maxDepth)
				: undefined;

		const retweetedStatus =
			raw.retweeted_status_result?.result && canRecurse
				? this.parseTweet(
						raw.retweeted_status_result.result,
						depth + 1,
						maxDepth,
					)
				: undefined;

		const t: Tweet = {
			bookmarkCount:
				raw.bookmarkCount ?? raw.legacy?.bookmark_count ?? undefined,
			conversationId: raw.conversationId ?? raw.legacy?.conversation_id_str,
			hashtags: raw.hashtags ?? raw.legacy?.entities?.hashtags ?? [],
			html: raw.html,
			id: raw.id ?? raw.rest_id ?? raw.id_str ?? undefined,
			inReplyToStatus: raw.inReplyToStatus,
			inReplyToStatusId:
				raw.inReplyToStatusId ??
				raw.legacy?.in_reply_to_status_id_str ??
				undefined,
			isQuoted: raw.legacy?.is_quote_status === true,
			isPin: raw.isPin,
			isReply: raw.isReply,
			isRetweet: raw.legacy?.retweeted === true,
			isSelfThread: raw.isSelfThread,
			language: raw.legacy?.lang,
			likes: raw.legacy?.favorite_count ?? 0,
			name:
				raw.name ??
				raw?.user_results?.result?.legacy?.name ??
				raw.core?.user_results?.result?.legacy?.name,
			mentions: raw.mentions ?? raw.legacy?.entities?.user_mentions ?? [],
			permanentUrl:
				raw.permanentUrl ??
				(raw.core?.user_results?.result?.legacy?.screen_name && raw.rest_id
					? `https://x.com/${raw.core?.user_results?.result?.legacy?.screen_name}/status/${raw.rest_id}`
					: undefined),
			photos:
				raw.photos ??
				(raw.legacy?.entities?.media
					?.filter((media: any) => media.type === "photo")
					.map((media: any) => ({
						id: media.id_str,
						url: media.media_url_https,
						alt_text: media.alt_text,
					})) ||
					[]),
			place: raw.place,
			poll: raw.poll ?? null,
			quotedStatus,
			quotedStatusId:
				raw.quotedStatusId ?? raw.legacy?.quoted_status_id_str ?? undefined,
			quotes: raw.legacy?.quote_count ?? 0,
			replies: raw.legacy?.reply_count ?? 0,
			retweets: raw.legacy?.retweet_count ?? 0,
			retweetedStatus,
			retweetedStatusId: raw.legacy?.retweeted_status_id_str ?? undefined,
			text: raw.text ?? raw.legacy?.full_text ?? undefined,
			thread: raw.thread || [],
			timeParsed: raw.timeParsed
				? new Date(raw.timeParsed)
				: raw.legacy?.created_at
					? new Date(raw.legacy?.created_at)
					: undefined,
			timestamp:
				raw.timestamp ??
				(raw.legacy?.created_at
					? new Date(raw.legacy.created_at).getTime() / 1000
					: undefined),
			urls: raw.urls ?? raw.legacy?.entities?.urls ?? [],
			userId: raw.userId ?? raw.legacy?.user_id_str ?? undefined,
			username:
				raw.username ??
				raw.core?.user_results?.result?.legacy?.screen_name ??
				undefined,
			videos:
				raw.videos ??
				raw.legacy?.entities?.media?.filter(
					(media: any) => media.type === "video",
				) ??
				[],
			views: raw.views?.count ? Number(raw.views.count) : 0,
			sensitiveContent: raw.sensitiveContent,
		};

		return t;
	}

	state: any;

	constructor(runtime: IAgentRuntime, state: any) {
		super();
		this.runtime = runtime;
		this.state = state;
		const username =
			state?.TWITTER_USERNAME ||
			(this.runtime.getSetting("TWITTER_USERNAME") as string);
		if (ClientBase._twitterClients[username]) {
			this.twitterClient = ClientBase._twitterClients[username];
		} else {
			this.twitterClient = new Client();
			ClientBase._twitterClients[username] = this.twitterClient;
		}
	}

	async init() {
		const username =
			this.state?.TWITTER_USERNAME ||
			this.runtime.getSetting("TWITTER_USERNAME");
		const password =
			this.state?.TWITTER_PASSWORD ||
			this.runtime.getSetting("TWITTER_PASSWORD");
		const email =
			this.state?.TWITTER_EMAIL || this.runtime.getSetting("TWITTER_EMAIL");
		const twitter2faSecret =
			this.state?.TWITTER_2FA_SECRET ||
			this.runtime.getSetting("TWITTER_2FA_SECRET");

		// Validate required credentials
		if (!username || !password || !email) {
			const missing = [];
			if (!username) missing.push("TWITTER_USERNAME");
			if (!password) missing.push("TWITTER_PASSWORD");
			if (!email) missing.push("TWITTER_EMAIL");
			throw new Error(
				`Missing required Twitter credentials: ${missing.join(", ")}`,
			);
		}

		const maxRetries = 3;
		let retryCount = 0;
		let lastError: Error | null = null;

		while (retryCount < maxRetries) {
			try {
				const authToken =
					this.state?.TWITTER_COOKIES_AUTH_TOKEN ||
					this.runtime.getSetting("TWITTER_COOKIES_AUTH_TOKEN");
				const ct0 =
					this.state?.TWITTER_COOKIES_CT0 ||
					this.runtime.getSetting("TWITTER_COOKIES_CT0");
				const guestId =
					this.state?.TWITTER_COOKIES_GUEST_ID ||
					this.runtime.getSetting("TWITTER_COOKIES_GUEST_ID");

				const createTwitterCookies = (
					authToken: string,
					ct0: string,
					guestId: string,
				) =>
					authToken && ct0 && guestId
						? [
								{ key: "auth_token", value: authToken, domain: ".twitter.com" },
								{ key: "ct0", value: ct0, domain: ".twitter.com" },
								{ key: "guest_id", value: guestId, domain: ".twitter.com" },
						  ]
						: null;

				const cachedCookies =
					(await this.getCachedCookies(username)) ||
					createTwitterCookies(authToken, ct0, guestId);

				if (cachedCookies) {
					logger.info("Using cached cookies");
					await this.setCookiesFromArray(cachedCookies);
				}

				logger.log("Waiting for Twitter login");
				if (await this.twitterClient.isLoggedIn()) {
					// cookies are valid, no login required
					logger.info("Successfully logged in.");
					break;
				}
				await this.twitterClient.login(
					username,
					password,
					email,
					twitter2faSecret,
				);
				if (await this.twitterClient.isLoggedIn()) {
					// fresh login, store new cookies
					logger.info("Successfully logged in.");
					logger.info("Caching cookies");
					await this.cacheCookies(
						username,
						await this.twitterClient.getCookies(),
					);
					break;
				}
			} catch (error) {
				lastError = error instanceof Error ? error : new Error(String(error));
				logger.error(`Login attempt ${retryCount + 1} failed: ${lastError.message}`);
				retryCount++;
				
				if (retryCount < maxRetries) {
					const delay = 2 ** retryCount * 1000; // Exponential backoff
					logger.info(`Retrying in ${delay/1000} seconds...`);
					await new Promise(resolve => setTimeout(resolve, delay));
				}
			}
		}

		if (retryCount === maxRetries) {
			throw new Error(`Twitter login failed after ${maxRetries} attempts. Last error: ${lastError?.message}`);
		}

		// Initialize Twitter profile
		this.profile = await this.fetchProfile(username);

		if (this.profile) {
			logger.log("Twitter user ID:", this.profile.id);
			logger.log("Twitter loaded:", JSON.stringify(this.profile, null, 10));
			// Store profile info for use in responses
			this.profile = {
				id: this.profile.id,
				username: this.profile.username,
				screenName: this.profile.screenName,
				bio: this.profile.bio,
				nicknames: this.profile.nicknames,
			};
		} else {
			throw new Error("Failed to load profile");
		}

		await this.loadLatestCheckedTweetId();
		await this.populateTimeline();
	}

	async fetchOwnPosts(count: number): Promise<Tweet[]> {
		logger.debug("fetching own posts");
		const homeTimeline = await this.twitterClient.getUserTweets(
			this.profile.id,
			count,
		);
		// Use parseTweet on each tweet
		return homeTimeline.tweets.map((t) => this.parseTweet(t));
	}

	/**
	 * Fetch timeline for twitter account, optionally only from followed accounts
	 */
	async fetchHomeTimeline(
		count: number,
		following?: boolean,
	): Promise<Tweet[]> {
		logger.debug("fetching home timeline");
		const homeTimeline = following
			? await this.twitterClient.fetchFollowingTimeline(count, [])
			: await this.twitterClient.fetchHomeTimeline(count, []);

		logger.debug(homeTimeline);
		const processedTimeline = homeTimeline
			.filter((t) => t.__typename !== "TweetWithVisibilityResults") // what's this about?
			.map((tweet) => this.parseTweet(tweet));

		//logger.debug("process homeTimeline", processedTimeline);
		return processedTimeline;
	}

	async fetchSearchTweets(
		query: string,
		maxTweets: number,
		searchMode: SearchMode,
		cursor?: string,
	): Promise<QueryTweetsResponse> {
		try {
			// Sometimes this fails because we are rate limited. in this case, we just need to return an empty array
			// if we dont get a response in 5 seconds, something is wrong
			const timeoutPromise = new Promise((resolve) =>
				setTimeout(() => resolve({ tweets: [] }), 15000),
			);

			try {
				const result = await this.requestQueue.add(
					async () =>
						await Promise.race([
							this.twitterClient.fetchSearchTweets(
								query,
								maxTweets,
								searchMode,
								cursor,
							),
							timeoutPromise,
						]),
				);
				return (result ?? { tweets: [] }) as QueryTweetsResponse;
			} catch (error) {
				logger.error("Error fetching search tweets:", error);
				return { tweets: [] };
			}
		} catch (error) {
			logger.error("Error fetching search tweets:", error);
			return { tweets: [] };
		}
	}

	private async populateTimeline() {
		logger.debug("populating timeline...");

		const cachedTimeline = await this.getCachedTimeline();

		// Check if the cache file exists
		if (cachedTimeline) {
			// Read the cached search results from the file

			// Get the existing memories from the database
			const existingMemories = await this.runtime
				.getMemoryManager("messages")
				.getMemoriesByRoomIds({
					roomIds: cachedTimeline.map((tweet) =>
						createUniqueUuid(this.runtime, tweet.conversationId),
					),
				});

			//TODO: load tweets not in cache?

			// Create a Set to store the IDs of existing memories
			const existingMemoryIds = new Set(
				existingMemories.map((memory) => memory.id.toString()),
			);

			// Check if any of the cached tweets exist in the existing memories
			const someCachedTweetsExist = cachedTimeline.some((tweet) =>
				existingMemoryIds.has(createUniqueUuid(this.runtime, tweet.id)),
			);

			if (someCachedTweetsExist) {
				// Filter out the cached tweets that already exist in the database
				const tweetsToSave = cachedTimeline.filter(
					(tweet) =>
						tweet.userId !== this.profile.id &&
						!existingMemoryIds.has(createUniqueUuid(this.runtime, tweet.id)),
				);

				// Save the missing tweets as memories
				for (const tweet of tweetsToSave) {
					logger.log("Saving Tweet", tweet.id);

					if (tweet.userId === this.profile.id) {
						continue;
					}

					const roomId = createUniqueUuid(this.runtime, tweet.conversationId);

					const entityId = createUniqueUuid(
						this.runtime,
						tweet.userId === this.profile.id
							? this.runtime.agentId
							: tweet.userId,
					);

					await this.runtime.ensureConnection({
						entityId,
						roomId,
						userName: tweet.username,
						name: tweet.name,
						source: "twitter",
						type: ChannelType.FEED,
					});

					const content = {
						text: tweet.text,
						url: tweet.permanentUrl,
						source: "twitter",
						inReplyTo: tweet.inReplyToStatusId
							? createUniqueUuid(this.runtime, tweet.inReplyToStatusId)
							: undefined,
					} as Content;

					logger.log("Creating memory for tweet", tweet.id);

					// check if it already exists
					const memory = await this.runtime
						.getMemoryManager("messages")
						.getMemoryById(createUniqueUuid(this.runtime, tweet.id));

					if (memory) {
						logger.log("Memory already exists, skipping timeline population");
						break;
					}

					await this.runtime.getMemoryManager("messages").createMemory({
						id: createUniqueUuid(this.runtime, tweet.id),
						entityId,
						content: content,
						agentId: this.runtime.agentId,
						roomId,
						createdAt: tweet.timestamp * 1000,
					});

					await this.cacheTweet(tweet);
				}

				logger.log(
					`Populated ${tweetsToSave.length} missing tweets from the cache.`,
				);
				return;
			}
		}

		const timeline = await this.fetchHomeTimeline(cachedTimeline ? 10 : 50);
		const username = this.runtime.getSetting("TWITTER_USERNAME");

		// Get the most recent 20 mentions and interactions
		const mentionsAndInteractions = await this.fetchSearchTweets(
			`@${username}`,
			20,
			SearchMode.Latest,
		);

		// Combine the timeline tweets and mentions/interactions
		const allTweets = [...timeline, ...mentionsAndInteractions.tweets];

		// Create a Set to store unique tweet IDs
		const tweetIdsToCheck = new Set<string>();
		const roomIds = new Set<UUID>();

		// Add tweet IDs to the Set
		for (const tweet of allTweets) {
			tweetIdsToCheck.add(tweet.id);
			roomIds.add(createUniqueUuid(this.runtime, tweet.conversationId));
		}

		// Check the existing memories in the database
		const existingMemories = await this.runtime
			.getMemoryManager("messages")
			.getMemoriesByRoomIds({
				roomIds: Array.from(roomIds),
			});

		// Create a Set to store the existing memory IDs
		const existingMemoryIds = new Set<UUID>(
			existingMemories.map((memory) => memory.id),
		);

		// Filter out the tweets that already exist in the database
		const tweetsToSave = allTweets.filter(
			(tweet) =>
				tweet.userId !== this.profile.id &&
				!existingMemoryIds.has(createUniqueUuid(this.runtime, tweet.id)),
		);

		logger.debug({
			processingTweets: tweetsToSave.map((tweet) => tweet.id).join(","),
		});

		// Save the new tweets as memories
		for (const tweet of tweetsToSave) {
			logger.log("Saving Tweet", tweet.id);

			if (tweet.userId === this.profile.id) {
				continue;
			}

			const roomId = createUniqueUuid(this.runtime, tweet.conversationId);

			const entityId =
				tweet.userId === this.profile.id
					? this.runtime.agentId
					: createUniqueUuid(this.runtime, tweet.userId);

			await this.runtime.ensureConnection({
				entityId,
				roomId,
				userName: tweet.username,
				name: tweet.name,
				source: "twitter",
				type: ChannelType.FEED,
			});

			const content = {
				text: tweet.text,
				url: tweet.permanentUrl,
				source: "twitter",
				inReplyTo: tweet.inReplyToStatusId
					? createUniqueUuid(this.runtime, tweet.inReplyToStatusId)
					: undefined,
			} as Content;

			await this.runtime.getMemoryManager("messages").createMemory({
				id: createUniqueUuid(this.runtime, tweet.id),
				entityId,
				content: content,
				agentId: this.runtime.agentId,
				roomId,
				createdAt: tweet.timestamp * 1000,
			});

			await this.cacheTweet(tweet);
		}

		// Cache
		await this.cacheTimeline(timeline);
		await this.cacheMentions(mentionsAndInteractions.tweets);
	}

	async setCookiesFromArray(cookiesArray: any[]) {
		const cookieStrings = cookiesArray.map(
			(cookie) =>
				`${cookie.key}=${cookie.value}; Domain=${cookie.domain}; Path=${
					cookie.path
				}; ${cookie.secure ? "Secure" : ""}; ${
					cookie.httpOnly ? "HttpOnly" : ""
				}; SameSite=${cookie.sameSite || "Lax"}`,
		);
		await this.twitterClient.setCookies(cookieStrings);
	}

	async saveRequestMessage(message: Memory, state: State) {
		if (message.content.text) {
			const recentMessage = await this.runtime
				.getMemoryManager("messages")
				.getMemories({
					roomId: message.roomId,
					count: 1,
					unique: false,
				});

			if (
				recentMessage.length > 0 &&
				recentMessage[0].content === message.content
			) {
				logger.debug("Message already saved", recentMessage[0].id);
			} else {
				await this.runtime.getMemoryManager("messages").createMemory(message);
			}

			await this.runtime.evaluate(message, {
				...state,
				twitterClient: this.twitterClient,
			});
		}
	}

	async loadLatestCheckedTweetId(): Promise<void> {
		const latestCheckedTweetId = await this.runtime
<<<<<<< HEAD
			
=======
			.databaseAdapter
>>>>>>> e9960ca8
			.getCache<string>(
				`twitter/${this.profile.username}/latest_checked_tweet_id`,
			);

		if (latestCheckedTweetId) {
			this.lastCheckedTweetId = BigInt(latestCheckedTweetId);
		}
	}

	async cacheLatestCheckedTweetId() {
		if (this.lastCheckedTweetId) {
			await this.runtime
<<<<<<< HEAD
				
=======
				.databaseAdapter
>>>>>>> e9960ca8
				.setCache<string>(
					`twitter/${this.profile.username}/latest_checked_tweet_id`,
					this.lastCheckedTweetId.toString(),
				);
		}
	}

	async getCachedTimeline(): Promise<Tweet[] | undefined> {
		const cached = await this.runtime
<<<<<<< HEAD
			
=======
			.databaseAdapter
>>>>>>> e9960ca8
			.getCache<Tweet[]>(`twitter/${this.profile.username}/timeline`);

		if (!cached) {
			return undefined;
		}

		return cached;
	}

	async cacheTimeline(timeline: Tweet[]) {
		await this.runtime
<<<<<<< HEAD
			
=======
			.databaseAdapter
>>>>>>> e9960ca8
			.setCache<Tweet[]>(`twitter/${this.profile.username}/timeline`, timeline);
	}

	async cacheMentions(mentions: Tweet[]) {
		await this.runtime
<<<<<<< HEAD
			
=======
			.databaseAdapter
>>>>>>> e9960ca8
			.setCache<Tweet[]>(`twitter/${this.profile.username}/mentions`, mentions);
	}

	async getCachedCookies(username: string) {
		const cached = await this.runtime
<<<<<<< HEAD
			
=======
			.databaseAdapter
>>>>>>> e9960ca8
			.getCache<any[]>(`twitter/${username}/cookies`);

		if (!cached) {
			return undefined;
		}

		return cached;
	}

	async cacheCookies(username: string, cookies: any[]) {
		await this.runtime
<<<<<<< HEAD
			
=======
			.databaseAdapter
>>>>>>> e9960ca8
			.setCache<any[]>(`twitter/${username}/cookies`, cookies);
	}

	async fetchProfile(username: string): Promise<TwitterProfile> {
		try {
			const profile = await this.requestQueue.add(async () => {
				const profile = await this.twitterClient.getProfile(username);
				return {
					id: profile.userId,
					username,
					screenName: profile.name || this.runtime.character.name,
					bio:
						profile.biography || typeof this.runtime.character.bio === "string"
							? (this.runtime.character.bio as string)
							: this.runtime.character.bio.length > 0
								? this.runtime.character.bio[0]
								: "",
					nicknames: this.profile?.nicknames || [],
				} satisfies TwitterProfile;
			});

			return profile;
		} catch (error) {
			console.error("Error fetching Twitter profile:", error);
			throw error;
		}
	}

	/**
	 * Fetches recent interactions (likes, retweets, quotes) for the authenticated user's tweets
	 */
	async fetchInteractions() {
		try {
			// Get recent interactions from Twitter API
			const interactions = await this.requestQueue.add(() => 
				(this.twitterClient as any).get("statuses/mentions_timeline", {
					count: 100,
					include_entities: true
				})
			) as TwitterInteraction[];

			// Process and categorize interactions
			return interactions.map((interaction) => ({
				id: interaction.id_str,
				type: this.getInteractionType(interaction),
				userId: interaction.user.id_str,
				username: interaction.user.screen_name,
				name: interaction.user.name,
				targetTweetId: interaction.in_reply_to_status_id_str || interaction.quoted_status_id_str,
				targetTweet: interaction.quoted_status || interaction,
				quoteTweet: interaction.is_quote_status ? interaction : undefined,
				retweetId: interaction.retweeted_status?.id_str
			}));
		} catch (error) {
			logger.error("Error fetching Twitter interactions:", error);
			return [];
		}
	}

	/**
	 * Determines the type of interaction from a Twitter API response
	 */
	private getInteractionType(interaction: any): 'like' | 'retweet' | 'quote' {
		if (interaction.retweeted_status) {
			return 'retweet';
		}
		if (interaction.is_quote_status) {
			return 'quote';
		}
		return 'like';
	}

	/**
	 * Fetches recent follower changes (new followers and unfollowers)
	 */
	async fetchFollowerChanges() {
		try {
			// Get current followers
			const currentFollowers = await this.requestQueue.add(() =>
				(this.twitterClient as any).get("followers/list", {
					count: 200,
					include_user_entities: false
				})
			) as TwitterFollowersResponse;

			// Get cached followers
			const cachedFollowers = await this.getCachedFollowers();

			// Compare and find changes
			const changes = [];

			// Find new followers
			for (const follower of currentFollowers.users) {
				if (!cachedFollowers.some((f: TwitterUser) => f.id_str === follower.id_str)) {
					changes.push({
						type: 'followed',
						userId: follower.id_str,
						username: follower.screen_name,
						name: follower.name,
						user: follower
					});
				}
			}

			// Find unfollowers
			for (const cached of cachedFollowers) {
				if (!currentFollowers.users.some((f) => f.id_str === cached.id_str)) {
					changes.push({
						type: 'unfollowed',
						userId: cached.id_str,
						username: cached.screen_name,
						name: cached.name,
						user: cached
					});
				}
			}

			// Cache current followers
			await this.cacheFollowers(currentFollowers.users);

			return changes;
		} catch (error) {
			logger.error("Error fetching Twitter follower changes:", error);
			return [];
		}
	}

	/**
	 * Gets cached followers from the database
	 */
	private async getCachedFollowers(): Promise<TwitterUser[]> {
		const cached = await this.runtime
			.databaseAdapter
			.getCache<TwitterUser[]>(`twitter/${this.profile.username}/followers`);

		return cached || [];
	}

	/**
	 * Caches current followers in the database
	 */
	private async cacheFollowers(followers: TwitterUser[]): Promise<void> {
		await this.runtime
			.databaseAdapter
			.setCache(`twitter/${this.profile.username}/followers`, followers);
	}
}<|MERGE_RESOLUTION|>--- conflicted
+++ resolved
@@ -1,39 +1,39 @@
+import {
+  ChannelType,
+  type Content,
+  type IAgentRuntime,
+  type Memory,
+  type State,
+  type UUID,
+  createUniqueUuid,
+  logger,
+} from "@elizaos/core";
 import { EventEmitter } from "node:events";
 import {
-	ChannelType,
-	type Content,
-	type IAgentRuntime,
-	type Memory,
-	type State,
-	type UUID,
-	createUniqueUuid,
-	logger,
-} from "@elizaos/core";
-import {
-	Client,
-	type QueryTweetsResponse,
-	SearchMode,
-	type Tweet,
+  Client,
+  type QueryTweetsResponse,
+  SearchMode,
+  type Tweet,
 } from "./client/index";
 
 interface TwitterUser {
-	id_str: string;
-	screen_name: string;
-	name: string;
+  id_str: string;
+  screen_name: string;
+  name: string;
 }
 
 interface TwitterInteraction {
-	id_str: string;
-	user: TwitterUser;
-	in_reply_to_status_id_str?: string;
-	quoted_status_id_str?: string;
-	quoted_status?: any;
-	retweeted_status?: any;
-	is_quote_status: boolean;
+  id_str: string;
+  user: TwitterUser;
+  in_reply_to_status_id_str?: string;
+  quoted_status_id_str?: string;
+  quoted_status?: any;
+  retweeted_status?: any;
+  is_quote_status: boolean;
 }
 
 interface TwitterFollowersResponse {
-	users: TwitterUser[];
+  users: TwitterUser[];
 }
 
 /**
@@ -43,9 +43,9 @@
  * @returns {string} The extracted answer
  */
 export function extractAnswer(text: string): string {
-	const startIndex = text.indexOf("Answer: ") + 8;
-	const endIndex = text.indexOf("<|endoftext|>", 11);
-	return text.slice(startIndex, endIndex);
+  const startIndex = text.indexOf("Answer: ") + 8;
+  const endIndex = text.indexOf("<|endoftext|>", 11);
+  return text.slice(startIndex, endIndex);
 }
 
 /**
@@ -58,11 +58,11 @@
  * @property {string[]} nicknames - An array of nicknames associated with the profile.
  */
 type TwitterProfile = {
-	id: string;
-	username: string;
-	screenName: string;
-	bio: string;
-	nicknames: string[];
+  id: string;
+  username: string;
+  screenName: string;
+  bio: string;
+  nicknames: string[];
 };
 
 /**
@@ -70,75 +70,75 @@
  */
 
 class RequestQueue {
-	private queue: (() => Promise<any>)[] = [];
-	private processing = false;
-
-	/**
-	 * Asynchronously adds a request to the queue, then processes the queue.
-	 *
-	 * @template T
-	 * @param {() => Promise<T>} request - The request to be added to the queue
-	 * @returns {Promise<T>} - A promise that resolves with the result of the request or rejects with an error
-	 */
-	async add<T>(request: () => Promise<T>): Promise<T> {
-		return new Promise((resolve, reject) => {
-			this.queue.push(async () => {
-				try {
-					const result = await request();
-					resolve(result);
-				} catch (error) {
-					reject(error);
-				}
-			});
-			this.processQueue();
-		});
-	}
-
-	/**
-	 * Asynchronously processes the queue of requests.
-	 *
-	 * @returns A promise that resolves when the queue has been fully processed.
-	 */
-	private async processQueue(): Promise<void> {
-		if (this.processing || this.queue.length === 0) {
-			return;
-		}
-		this.processing = true;
-
-		while (this.queue.length > 0) {
-			const request = this.queue.shift()!;
-			try {
-				await request();
-			} catch (error) {
-				console.error("Error processing request:", error);
-				this.queue.unshift(request);
-				await this.exponentialBackoff(this.queue.length);
-			}
-			await this.randomDelay();
-		}
-
-		this.processing = false;
-	}
-
-	/**
-	 * Implements an exponential backoff strategy for retrying a task.
-	 * @param {number} retryCount - The number of retries attempted so far.
-	 * @returns {Promise<void>} - A promise that resolves after a delay based on the retry count.
-	 */
-	private async exponentialBackoff(retryCount: number): Promise<void> {
-		const delay = 2 ** retryCount * 1000;
-		await new Promise((resolve) => setTimeout(resolve, delay));
-	}
-
-	/**
-	 * Asynchronous method that creates a random delay between 1500ms and 3500ms.
-	 *
-	 * @returns A Promise that resolves after the random delay has passed.
-	 */
-	private async randomDelay(): Promise<void> {
-		const delay = Math.floor(Math.random() * 2000) + 1500;
-		await new Promise((resolve) => setTimeout(resolve, delay));
-	}
+  private queue: (() => Promise<any>)[] = [];
+  private processing = false;
+
+  /**
+   * Asynchronously adds a request to the queue, then processes the queue.
+   *
+   * @template T
+   * @param {() => Promise<T>} request - The request to be added to the queue
+   * @returns {Promise<T>} - A promise that resolves with the result of the request or rejects with an error
+   */
+  async add<T>(request: () => Promise<T>): Promise<T> {
+    return new Promise((resolve, reject) => {
+      this.queue.push(async () => {
+        try {
+          const result = await request();
+          resolve(result);
+        } catch (error) {
+          reject(error);
+        }
+      });
+      this.processQueue();
+    });
+  }
+
+  /**
+   * Asynchronously processes the queue of requests.
+   *
+   * @returns A promise that resolves when the queue has been fully processed.
+   */
+  private async processQueue(): Promise<void> {
+    if (this.processing || this.queue.length === 0) {
+      return;
+    }
+    this.processing = true;
+
+    while (this.queue.length > 0) {
+      const request = this.queue.shift()!;
+      try {
+        await request();
+      } catch (error) {
+        console.error("Error processing request:", error);
+        this.queue.unshift(request);
+        await this.exponentialBackoff(this.queue.length);
+      }
+      await this.randomDelay();
+    }
+
+    this.processing = false;
+  }
+
+  /**
+   * Implements an exponential backoff strategy for retrying a task.
+   * @param {number} retryCount - The number of retries attempted so far.
+   * @returns {Promise<void>} - A promise that resolves after a delay based on the retry count.
+   */
+  private async exponentialBackoff(retryCount: number): Promise<void> {
+    const delay = 2 ** retryCount * 1000;
+    await new Promise((resolve) => setTimeout(resolve, delay));
+  }
+
+  /**
+   * Asynchronous method that creates a random delay between 1500ms and 3500ms.
+   *
+   * @returns A Promise that resolves after the random delay has passed.
+   */
+  private async randomDelay(): Promise<void> {
+    const delay = Math.floor(Math.random() * 2000) + 1500;
+    await new Promise((resolve) => setTimeout(resolve, delay));
+  }
 }
 
 /**
@@ -146,880 +146,849 @@
  * @extends EventEmitter
  */
 export class ClientBase extends EventEmitter {
-	static _twitterClients: { [accountIdentifier: string]: Client } = {};
-	twitterClient: Client;
-	runtime: IAgentRuntime;
-	lastCheckedTweetId: bigint | null = null;
-	temperature = 0.5;
-
-	requestQueue: RequestQueue = new RequestQueue();
-
-	profile: TwitterProfile | null;
-
-	/**
-	 * Caches a tweet in the database.
-	 *
-	 * @param {Tweet} tweet - The tweet to cache.
-	 * @returns {Promise<void>} A promise that resolves once the tweet is cached.
-	 */
-	async cacheTweet(tweet: Tweet): Promise<void> {
-		if (!tweet) {
-			console.warn("Tweet is undefined, skipping cache");
-			return;
-		}
-
-		this.runtime
-<<<<<<< HEAD
-			
-=======
-			.databaseAdapter
->>>>>>> e9960ca8
-			.setCache<Tweet>(`twitter/tweets/${tweet.id}`, tweet);
-	}
-
-	/**
-	 * Retrieves a cached tweet by its ID.
-	 * @param {string} tweetId - The ID of the tweet to retrieve from the cache.
-	 * @returns {Promise<Tweet | undefined>} A Promise that resolves to the cached tweet, or undefined if the tweet is not found in the cache.
-	 */
-	async getCachedTweet(tweetId: string): Promise<Tweet | undefined> {
-		const cached = await this.runtime
-<<<<<<< HEAD
-			
-=======
-			.databaseAdapter
->>>>>>> e9960ca8
-			.getCache<Tweet>(`twitter/tweets/${tweetId}`);
-
-		if (!cached) {
-			return undefined;
-		}
-
-		return cached;
-	}
-
-	/**
-	 * Asynchronously retrieves a tweet with the specified ID.
-	 * If the tweet is found in the cache, it is returned from the cache.
-	 * If not, a request is made to the Twitter API to get the tweet, which is then cached and returned.
-	 * @param {string} tweetId - The ID of the tweet to retrieve.
-	 * @returns {Promise<Tweet>} A Promise that resolves to the retrieved tweet.
-	 */
-	async getTweet(tweetId: string): Promise<Tweet> {
-		const cachedTweet = await this.getCachedTweet(tweetId);
-
-		if (cachedTweet) {
-			return cachedTweet;
-		}
-
-		const tweet = await this.requestQueue.add(() =>
-			this.twitterClient.getTweet(tweetId),
-		);
-
-		await this.cacheTweet(tweet);
-		return tweet;
-	}
-
-	callback: (self: ClientBase) => any = null;
-
-	/**
-	 * This method is called when the application is ready.
-	 * It throws an error indicating that it is not implemented in the base class
-	 * and should be implemented in the subclass.
-	 */
-	onReady() {
-		throw new Error("Not implemented in base class, please call from subclass");
-	}
-
-	/**
-	 * Parse the raw tweet data into a standardized Tweet object.
-	 */
-	/**
-	 * Parses a raw tweet object into a structured Tweet object.
-	 *
-	 * @param {any} raw - The raw tweet object to parse.
-	 * @param {number} [depth=0] - The current depth of parsing nested quotes/retweets.
-	 * @param {number} [maxDepth=3] - The maximum depth allowed for parsing nested quotes/retweets.
-	 * @returns {Tweet} The parsed Tweet object.
-	 */
-	parseTweet(raw: any, depth = 0, maxDepth = 3): Tweet {
-		// If we've reached maxDepth, don't parse nested quotes/retweets further
-		const canRecurse = depth < maxDepth;
-
-		const quotedStatus =
-			raw.quoted_status_result?.result && canRecurse
-				? this.parseTweet(raw.quoted_status_result.result, depth + 1, maxDepth)
-				: undefined;
-
-		const retweetedStatus =
-			raw.retweeted_status_result?.result && canRecurse
-				? this.parseTweet(
-						raw.retweeted_status_result.result,
-						depth + 1,
-						maxDepth,
-					)
-				: undefined;
-
-		const t: Tweet = {
-			bookmarkCount:
-				raw.bookmarkCount ?? raw.legacy?.bookmark_count ?? undefined,
-			conversationId: raw.conversationId ?? raw.legacy?.conversation_id_str,
-			hashtags: raw.hashtags ?? raw.legacy?.entities?.hashtags ?? [],
-			html: raw.html,
-			id: raw.id ?? raw.rest_id ?? raw.id_str ?? undefined,
-			inReplyToStatus: raw.inReplyToStatus,
-			inReplyToStatusId:
-				raw.inReplyToStatusId ??
-				raw.legacy?.in_reply_to_status_id_str ??
-				undefined,
-			isQuoted: raw.legacy?.is_quote_status === true,
-			isPin: raw.isPin,
-			isReply: raw.isReply,
-			isRetweet: raw.legacy?.retweeted === true,
-			isSelfThread: raw.isSelfThread,
-			language: raw.legacy?.lang,
-			likes: raw.legacy?.favorite_count ?? 0,
-			name:
-				raw.name ??
-				raw?.user_results?.result?.legacy?.name ??
-				raw.core?.user_results?.result?.legacy?.name,
-			mentions: raw.mentions ?? raw.legacy?.entities?.user_mentions ?? [],
-			permanentUrl:
-				raw.permanentUrl ??
-				(raw.core?.user_results?.result?.legacy?.screen_name && raw.rest_id
-					? `https://x.com/${raw.core?.user_results?.result?.legacy?.screen_name}/status/${raw.rest_id}`
-					: undefined),
-			photos:
-				raw.photos ??
-				(raw.legacy?.entities?.media
-					?.filter((media: any) => media.type === "photo")
-					.map((media: any) => ({
-						id: media.id_str,
-						url: media.media_url_https,
-						alt_text: media.alt_text,
-					})) ||
-					[]),
-			place: raw.place,
-			poll: raw.poll ?? null,
-			quotedStatus,
-			quotedStatusId:
-				raw.quotedStatusId ?? raw.legacy?.quoted_status_id_str ?? undefined,
-			quotes: raw.legacy?.quote_count ?? 0,
-			replies: raw.legacy?.reply_count ?? 0,
-			retweets: raw.legacy?.retweet_count ?? 0,
-			retweetedStatus,
-			retweetedStatusId: raw.legacy?.retweeted_status_id_str ?? undefined,
-			text: raw.text ?? raw.legacy?.full_text ?? undefined,
-			thread: raw.thread || [],
-			timeParsed: raw.timeParsed
-				? new Date(raw.timeParsed)
-				: raw.legacy?.created_at
-					? new Date(raw.legacy?.created_at)
-					: undefined,
-			timestamp:
-				raw.timestamp ??
-				(raw.legacy?.created_at
-					? new Date(raw.legacy.created_at).getTime() / 1000
-					: undefined),
-			urls: raw.urls ?? raw.legacy?.entities?.urls ?? [],
-			userId: raw.userId ?? raw.legacy?.user_id_str ?? undefined,
-			username:
-				raw.username ??
-				raw.core?.user_results?.result?.legacy?.screen_name ??
-				undefined,
-			videos:
-				raw.videos ??
-				raw.legacy?.entities?.media?.filter(
-					(media: any) => media.type === "video",
-				) ??
-				[],
-			views: raw.views?.count ? Number(raw.views.count) : 0,
-			sensitiveContent: raw.sensitiveContent,
-		};
-
-		return t;
-	}
-
-	state: any;
-
-	constructor(runtime: IAgentRuntime, state: any) {
-		super();
-		this.runtime = runtime;
-		this.state = state;
-		const username =
-			state?.TWITTER_USERNAME ||
-			(this.runtime.getSetting("TWITTER_USERNAME") as string);
-		if (ClientBase._twitterClients[username]) {
-			this.twitterClient = ClientBase._twitterClients[username];
-		} else {
-			this.twitterClient = new Client();
-			ClientBase._twitterClients[username] = this.twitterClient;
-		}
-	}
-
-	async init() {
-		const username =
-			this.state?.TWITTER_USERNAME ||
-			this.runtime.getSetting("TWITTER_USERNAME");
-		const password =
-			this.state?.TWITTER_PASSWORD ||
-			this.runtime.getSetting("TWITTER_PASSWORD");
-		const email =
-			this.state?.TWITTER_EMAIL || this.runtime.getSetting("TWITTER_EMAIL");
-		const twitter2faSecret =
-			this.state?.TWITTER_2FA_SECRET ||
-			this.runtime.getSetting("TWITTER_2FA_SECRET");
-
-		// Validate required credentials
-		if (!username || !password || !email) {
-			const missing = [];
-			if (!username) missing.push("TWITTER_USERNAME");
-			if (!password) missing.push("TWITTER_PASSWORD");
-			if (!email) missing.push("TWITTER_EMAIL");
-			throw new Error(
-				`Missing required Twitter credentials: ${missing.join(", ")}`,
-			);
-		}
-
-		const maxRetries = 3;
-		let retryCount = 0;
-		let lastError: Error | null = null;
-
-		while (retryCount < maxRetries) {
-			try {
-				const authToken =
-					this.state?.TWITTER_COOKIES_AUTH_TOKEN ||
-					this.runtime.getSetting("TWITTER_COOKIES_AUTH_TOKEN");
-				const ct0 =
-					this.state?.TWITTER_COOKIES_CT0 ||
-					this.runtime.getSetting("TWITTER_COOKIES_CT0");
-				const guestId =
-					this.state?.TWITTER_COOKIES_GUEST_ID ||
-					this.runtime.getSetting("TWITTER_COOKIES_GUEST_ID");
-
-				const createTwitterCookies = (
-					authToken: string,
-					ct0: string,
-					guestId: string,
-				) =>
-					authToken && ct0 && guestId
-						? [
-								{ key: "auth_token", value: authToken, domain: ".twitter.com" },
-								{ key: "ct0", value: ct0, domain: ".twitter.com" },
-								{ key: "guest_id", value: guestId, domain: ".twitter.com" },
-						  ]
-						: null;
-
-				const cachedCookies =
-					(await this.getCachedCookies(username)) ||
-					createTwitterCookies(authToken, ct0, guestId);
-
-				if (cachedCookies) {
-					logger.info("Using cached cookies");
-					await this.setCookiesFromArray(cachedCookies);
-				}
-
-				logger.log("Waiting for Twitter login");
-				if (await this.twitterClient.isLoggedIn()) {
-					// cookies are valid, no login required
-					logger.info("Successfully logged in.");
-					break;
-				}
-				await this.twitterClient.login(
-					username,
-					password,
-					email,
-					twitter2faSecret,
-				);
-				if (await this.twitterClient.isLoggedIn()) {
-					// fresh login, store new cookies
-					logger.info("Successfully logged in.");
-					logger.info("Caching cookies");
-					await this.cacheCookies(
-						username,
-						await this.twitterClient.getCookies(),
-					);
-					break;
-				}
-			} catch (error) {
-				lastError = error instanceof Error ? error : new Error(String(error));
-				logger.error(`Login attempt ${retryCount + 1} failed: ${lastError.message}`);
-				retryCount++;
-				
-				if (retryCount < maxRetries) {
-					const delay = 2 ** retryCount * 1000; // Exponential backoff
-					logger.info(`Retrying in ${delay/1000} seconds...`);
-					await new Promise(resolve => setTimeout(resolve, delay));
-				}
-			}
-		}
-
-		if (retryCount === maxRetries) {
-			throw new Error(`Twitter login failed after ${maxRetries} attempts. Last error: ${lastError?.message}`);
-		}
-
-		// Initialize Twitter profile
-		this.profile = await this.fetchProfile(username);
-
-		if (this.profile) {
-			logger.log("Twitter user ID:", this.profile.id);
-			logger.log("Twitter loaded:", JSON.stringify(this.profile, null, 10));
-			// Store profile info for use in responses
-			this.profile = {
-				id: this.profile.id,
-				username: this.profile.username,
-				screenName: this.profile.screenName,
-				bio: this.profile.bio,
-				nicknames: this.profile.nicknames,
-			};
-		} else {
-			throw new Error("Failed to load profile");
-		}
-
-		await this.loadLatestCheckedTweetId();
-		await this.populateTimeline();
-	}
-
-	async fetchOwnPosts(count: number): Promise<Tweet[]> {
-		logger.debug("fetching own posts");
-		const homeTimeline = await this.twitterClient.getUserTweets(
-			this.profile.id,
-			count,
-		);
-		// Use parseTweet on each tweet
-		return homeTimeline.tweets.map((t) => this.parseTweet(t));
-	}
-
-	/**
-	 * Fetch timeline for twitter account, optionally only from followed accounts
-	 */
-	async fetchHomeTimeline(
-		count: number,
-		following?: boolean,
-	): Promise<Tweet[]> {
-		logger.debug("fetching home timeline");
-		const homeTimeline = following
-			? await this.twitterClient.fetchFollowingTimeline(count, [])
-			: await this.twitterClient.fetchHomeTimeline(count, []);
-
-		logger.debug(homeTimeline);
-		const processedTimeline = homeTimeline
-			.filter((t) => t.__typename !== "TweetWithVisibilityResults") // what's this about?
-			.map((tweet) => this.parseTweet(tweet));
-
-		//logger.debug("process homeTimeline", processedTimeline);
-		return processedTimeline;
-	}
-
-	async fetchSearchTweets(
-		query: string,
-		maxTweets: number,
-		searchMode: SearchMode,
-		cursor?: string,
-	): Promise<QueryTweetsResponse> {
-		try {
-			// Sometimes this fails because we are rate limited. in this case, we just need to return an empty array
-			// if we dont get a response in 5 seconds, something is wrong
-			const timeoutPromise = new Promise((resolve) =>
-				setTimeout(() => resolve({ tweets: [] }), 15000),
-			);
-
-			try {
-				const result = await this.requestQueue.add(
-					async () =>
-						await Promise.race([
-							this.twitterClient.fetchSearchTweets(
-								query,
-								maxTweets,
-								searchMode,
-								cursor,
-							),
-							timeoutPromise,
-						]),
-				);
-				return (result ?? { tweets: [] }) as QueryTweetsResponse;
-			} catch (error) {
-				logger.error("Error fetching search tweets:", error);
-				return { tweets: [] };
-			}
-		} catch (error) {
-			logger.error("Error fetching search tweets:", error);
-			return { tweets: [] };
-		}
-	}
-
-	private async populateTimeline() {
-		logger.debug("populating timeline...");
-
-		const cachedTimeline = await this.getCachedTimeline();
-
-		// Check if the cache file exists
-		if (cachedTimeline) {
-			// Read the cached search results from the file
-
-			// Get the existing memories from the database
-			const existingMemories = await this.runtime
-				.getMemoryManager("messages")
-				.getMemoriesByRoomIds({
-					roomIds: cachedTimeline.map((tweet) =>
-						createUniqueUuid(this.runtime, tweet.conversationId),
-					),
-				});
-
-			//TODO: load tweets not in cache?
-
-			// Create a Set to store the IDs of existing memories
-			const existingMemoryIds = new Set(
-				existingMemories.map((memory) => memory.id.toString()),
-			);
-
-			// Check if any of the cached tweets exist in the existing memories
-			const someCachedTweetsExist = cachedTimeline.some((tweet) =>
-				existingMemoryIds.has(createUniqueUuid(this.runtime, tweet.id)),
-			);
-
-			if (someCachedTweetsExist) {
-				// Filter out the cached tweets that already exist in the database
-				const tweetsToSave = cachedTimeline.filter(
-					(tweet) =>
-						tweet.userId !== this.profile.id &&
-						!existingMemoryIds.has(createUniqueUuid(this.runtime, tweet.id)),
-				);
-
-				// Save the missing tweets as memories
-				for (const tweet of tweetsToSave) {
-					logger.log("Saving Tweet", tweet.id);
-
-					if (tweet.userId === this.profile.id) {
-						continue;
-					}
-
-					const roomId = createUniqueUuid(this.runtime, tweet.conversationId);
-
-					const entityId = createUniqueUuid(
-						this.runtime,
-						tweet.userId === this.profile.id
-							? this.runtime.agentId
-							: tweet.userId,
-					);
-
-					await this.runtime.ensureConnection({
-						entityId,
-						roomId,
-						userName: tweet.username,
-						name: tweet.name,
-						source: "twitter",
-						type: ChannelType.FEED,
-					});
-
-					const content = {
-						text: tweet.text,
-						url: tweet.permanentUrl,
-						source: "twitter",
-						inReplyTo: tweet.inReplyToStatusId
-							? createUniqueUuid(this.runtime, tweet.inReplyToStatusId)
-							: undefined,
-					} as Content;
-
-					logger.log("Creating memory for tweet", tweet.id);
-
-					// check if it already exists
-					const memory = await this.runtime
-						.getMemoryManager("messages")
-						.getMemoryById(createUniqueUuid(this.runtime, tweet.id));
-
-					if (memory) {
-						logger.log("Memory already exists, skipping timeline population");
-						break;
-					}
-
-					await this.runtime.getMemoryManager("messages").createMemory({
-						id: createUniqueUuid(this.runtime, tweet.id),
-						entityId,
-						content: content,
-						agentId: this.runtime.agentId,
-						roomId,
-						createdAt: tweet.timestamp * 1000,
-					});
-
-					await this.cacheTweet(tweet);
-				}
-
-				logger.log(
-					`Populated ${tweetsToSave.length} missing tweets from the cache.`,
-				);
-				return;
-			}
-		}
-
-		const timeline = await this.fetchHomeTimeline(cachedTimeline ? 10 : 50);
-		const username = this.runtime.getSetting("TWITTER_USERNAME");
-
-		// Get the most recent 20 mentions and interactions
-		const mentionsAndInteractions = await this.fetchSearchTweets(
-			`@${username}`,
-			20,
-			SearchMode.Latest,
-		);
-
-		// Combine the timeline tweets and mentions/interactions
-		const allTweets = [...timeline, ...mentionsAndInteractions.tweets];
-
-		// Create a Set to store unique tweet IDs
-		const tweetIdsToCheck = new Set<string>();
-		const roomIds = new Set<UUID>();
-
-		// Add tweet IDs to the Set
-		for (const tweet of allTweets) {
-			tweetIdsToCheck.add(tweet.id);
-			roomIds.add(createUniqueUuid(this.runtime, tweet.conversationId));
-		}
-
-		// Check the existing memories in the database
-		const existingMemories = await this.runtime
-			.getMemoryManager("messages")
-			.getMemoriesByRoomIds({
-				roomIds: Array.from(roomIds),
-			});
-
-		// Create a Set to store the existing memory IDs
-		const existingMemoryIds = new Set<UUID>(
-			existingMemories.map((memory) => memory.id),
-		);
-
-		// Filter out the tweets that already exist in the database
-		const tweetsToSave = allTweets.filter(
-			(tweet) =>
-				tweet.userId !== this.profile.id &&
-				!existingMemoryIds.has(createUniqueUuid(this.runtime, tweet.id)),
-		);
-
-		logger.debug({
-			processingTweets: tweetsToSave.map((tweet) => tweet.id).join(","),
-		});
-
-		// Save the new tweets as memories
-		for (const tweet of tweetsToSave) {
-			logger.log("Saving Tweet", tweet.id);
-
-			if (tweet.userId === this.profile.id) {
-				continue;
-			}
-
-			const roomId = createUniqueUuid(this.runtime, tweet.conversationId);
-
-			const entityId =
-				tweet.userId === this.profile.id
-					? this.runtime.agentId
-					: createUniqueUuid(this.runtime, tweet.userId);
-
-			await this.runtime.ensureConnection({
-				entityId,
-				roomId,
-				userName: tweet.username,
-				name: tweet.name,
-				source: "twitter",
-				type: ChannelType.FEED,
-			});
-
-			const content = {
-				text: tweet.text,
-				url: tweet.permanentUrl,
-				source: "twitter",
-				inReplyTo: tweet.inReplyToStatusId
-					? createUniqueUuid(this.runtime, tweet.inReplyToStatusId)
-					: undefined,
-			} as Content;
-
-			await this.runtime.getMemoryManager("messages").createMemory({
-				id: createUniqueUuid(this.runtime, tweet.id),
-				entityId,
-				content: content,
-				agentId: this.runtime.agentId,
-				roomId,
-				createdAt: tweet.timestamp * 1000,
-			});
-
-			await this.cacheTweet(tweet);
-		}
-
-		// Cache
-		await this.cacheTimeline(timeline);
-		await this.cacheMentions(mentionsAndInteractions.tweets);
-	}
-
-	async setCookiesFromArray(cookiesArray: any[]) {
-		const cookieStrings = cookiesArray.map(
-			(cookie) =>
-				`${cookie.key}=${cookie.value}; Domain=${cookie.domain}; Path=${
-					cookie.path
-				}; ${cookie.secure ? "Secure" : ""}; ${
-					cookie.httpOnly ? "HttpOnly" : ""
-				}; SameSite=${cookie.sameSite || "Lax"}`,
-		);
-		await this.twitterClient.setCookies(cookieStrings);
-	}
-
-	async saveRequestMessage(message: Memory, state: State) {
-		if (message.content.text) {
-			const recentMessage = await this.runtime
-				.getMemoryManager("messages")
-				.getMemories({
-					roomId: message.roomId,
-					count: 1,
-					unique: false,
-				});
-
-			if (
-				recentMessage.length > 0 &&
-				recentMessage[0].content === message.content
-			) {
-				logger.debug("Message already saved", recentMessage[0].id);
-			} else {
-				await this.runtime.getMemoryManager("messages").createMemory(message);
-			}
-
-			await this.runtime.evaluate(message, {
-				...state,
-				twitterClient: this.twitterClient,
-			});
-		}
-	}
-
-	async loadLatestCheckedTweetId(): Promise<void> {
-		const latestCheckedTweetId = await this.runtime
-<<<<<<< HEAD
-			
-=======
-			.databaseAdapter
->>>>>>> e9960ca8
-			.getCache<string>(
-				`twitter/${this.profile.username}/latest_checked_tweet_id`,
-			);
-
-		if (latestCheckedTweetId) {
-			this.lastCheckedTweetId = BigInt(latestCheckedTweetId);
-		}
-	}
-
-	async cacheLatestCheckedTweetId() {
-		if (this.lastCheckedTweetId) {
-			await this.runtime
-<<<<<<< HEAD
-				
-=======
-				.databaseAdapter
->>>>>>> e9960ca8
-				.setCache<string>(
-					`twitter/${this.profile.username}/latest_checked_tweet_id`,
-					this.lastCheckedTweetId.toString(),
-				);
-		}
-	}
-
-	async getCachedTimeline(): Promise<Tweet[] | undefined> {
-		const cached = await this.runtime
-<<<<<<< HEAD
-			
-=======
-			.databaseAdapter
->>>>>>> e9960ca8
-			.getCache<Tweet[]>(`twitter/${this.profile.username}/timeline`);
-
-		if (!cached) {
-			return undefined;
-		}
-
-		return cached;
-	}
-
-	async cacheTimeline(timeline: Tweet[]) {
-		await this.runtime
-<<<<<<< HEAD
-			
-=======
-			.databaseAdapter
->>>>>>> e9960ca8
-			.setCache<Tweet[]>(`twitter/${this.profile.username}/timeline`, timeline);
-	}
-
-	async cacheMentions(mentions: Tweet[]) {
-		await this.runtime
-<<<<<<< HEAD
-			
-=======
-			.databaseAdapter
->>>>>>> e9960ca8
-			.setCache<Tweet[]>(`twitter/${this.profile.username}/mentions`, mentions);
-	}
-
-	async getCachedCookies(username: string) {
-		const cached = await this.runtime
-<<<<<<< HEAD
-			
-=======
-			.databaseAdapter
->>>>>>> e9960ca8
-			.getCache<any[]>(`twitter/${username}/cookies`);
-
-		if (!cached) {
-			return undefined;
-		}
-
-		return cached;
-	}
-
-	async cacheCookies(username: string, cookies: any[]) {
-		await this.runtime
-<<<<<<< HEAD
-			
-=======
-			.databaseAdapter
->>>>>>> e9960ca8
-			.setCache<any[]>(`twitter/${username}/cookies`, cookies);
-	}
-
-	async fetchProfile(username: string): Promise<TwitterProfile> {
-		try {
-			const profile = await this.requestQueue.add(async () => {
-				const profile = await this.twitterClient.getProfile(username);
-				return {
-					id: profile.userId,
-					username,
-					screenName: profile.name || this.runtime.character.name,
-					bio:
-						profile.biography || typeof this.runtime.character.bio === "string"
-							? (this.runtime.character.bio as string)
-							: this.runtime.character.bio.length > 0
-								? this.runtime.character.bio[0]
-								: "",
-					nicknames: this.profile?.nicknames || [],
-				} satisfies TwitterProfile;
-			});
-
-			return profile;
-		} catch (error) {
-			console.error("Error fetching Twitter profile:", error);
-			throw error;
-		}
-	}
-
-	/**
-	 * Fetches recent interactions (likes, retweets, quotes) for the authenticated user's tweets
-	 */
-	async fetchInteractions() {
-		try {
-			// Get recent interactions from Twitter API
-			const interactions = await this.requestQueue.add(() => 
-				(this.twitterClient as any).get("statuses/mentions_timeline", {
-					count: 100,
-					include_entities: true
-				})
-			) as TwitterInteraction[];
-
-			// Process and categorize interactions
-			return interactions.map((interaction) => ({
-				id: interaction.id_str,
-				type: this.getInteractionType(interaction),
-				userId: interaction.user.id_str,
-				username: interaction.user.screen_name,
-				name: interaction.user.name,
-				targetTweetId: interaction.in_reply_to_status_id_str || interaction.quoted_status_id_str,
-				targetTweet: interaction.quoted_status || interaction,
-				quoteTweet: interaction.is_quote_status ? interaction : undefined,
-				retweetId: interaction.retweeted_status?.id_str
-			}));
-		} catch (error) {
-			logger.error("Error fetching Twitter interactions:", error);
-			return [];
-		}
-	}
-
-	/**
-	 * Determines the type of interaction from a Twitter API response
-	 */
-	private getInteractionType(interaction: any): 'like' | 'retweet' | 'quote' {
-		if (interaction.retweeted_status) {
-			return 'retweet';
-		}
-		if (interaction.is_quote_status) {
-			return 'quote';
-		}
-		return 'like';
-	}
-
-	/**
-	 * Fetches recent follower changes (new followers and unfollowers)
-	 */
-	async fetchFollowerChanges() {
-		try {
-			// Get current followers
-			const currentFollowers = await this.requestQueue.add(() =>
-				(this.twitterClient as any).get("followers/list", {
-					count: 200,
-					include_user_entities: false
-				})
-			) as TwitterFollowersResponse;
-
-			// Get cached followers
-			const cachedFollowers = await this.getCachedFollowers();
-
-			// Compare and find changes
-			const changes = [];
-
-			// Find new followers
-			for (const follower of currentFollowers.users) {
-				if (!cachedFollowers.some((f: TwitterUser) => f.id_str === follower.id_str)) {
-					changes.push({
-						type: 'followed',
-						userId: follower.id_str,
-						username: follower.screen_name,
-						name: follower.name,
-						user: follower
-					});
-				}
-			}
-
-			// Find unfollowers
-			for (const cached of cachedFollowers) {
-				if (!currentFollowers.users.some((f) => f.id_str === cached.id_str)) {
-					changes.push({
-						type: 'unfollowed',
-						userId: cached.id_str,
-						username: cached.screen_name,
-						name: cached.name,
-						user: cached
-					});
-				}
-			}
-
-			// Cache current followers
-			await this.cacheFollowers(currentFollowers.users);
-
-			return changes;
-		} catch (error) {
-			logger.error("Error fetching Twitter follower changes:", error);
-			return [];
-		}
-	}
-
-	/**
-	 * Gets cached followers from the database
-	 */
-	private async getCachedFollowers(): Promise<TwitterUser[]> {
-		const cached = await this.runtime
-			.databaseAdapter
-			.getCache<TwitterUser[]>(`twitter/${this.profile.username}/followers`);
-
-		return cached || [];
-	}
-
-	/**
-	 * Caches current followers in the database
-	 */
-	private async cacheFollowers(followers: TwitterUser[]): Promise<void> {
-		await this.runtime
-			.databaseAdapter
-			.setCache(`twitter/${this.profile.username}/followers`, followers);
-	}
+  static _twitterClients: { [accountIdentifier: string]: Client } = {};
+  twitterClient: Client;
+  runtime: IAgentRuntime;
+  lastCheckedTweetId: bigint | null = null;
+  temperature = 0.5;
+
+  requestQueue: RequestQueue = new RequestQueue();
+
+  profile: TwitterProfile | null;
+
+  /**
+   * Caches a tweet in the database.
+   *
+   * @param {Tweet} tweet - The tweet to cache.
+   * @returns {Promise<void>} A promise that resolves once the tweet is cached.
+   */
+  async cacheTweet(tweet: Tweet): Promise<void> {
+    if (!tweet) {
+      console.warn("Tweet is undefined, skipping cache");
+      return;
+    }
+
+    this.runtime.setCache<Tweet>(`twitter/tweets/${tweet.id}`, tweet);
+  }
+
+  /**
+   * Retrieves a cached tweet by its ID.
+   * @param {string} tweetId - The ID of the tweet to retrieve from the cache.
+   * @returns {Promise<Tweet | undefined>} A Promise that resolves to the cached tweet, or undefined if the tweet is not found in the cache.
+   */
+  async getCachedTweet(tweetId: string): Promise<Tweet | undefined> {
+    const cached = await this.runtime.getCache<Tweet>(
+      `twitter/tweets/${tweetId}`
+    );
+
+    if (!cached) {
+      return undefined;
+    }
+
+    return cached;
+  }
+
+  /**
+   * Asynchronously retrieves a tweet with the specified ID.
+   * If the tweet is found in the cache, it is returned from the cache.
+   * If not, a request is made to the Twitter API to get the tweet, which is then cached and returned.
+   * @param {string} tweetId - The ID of the tweet to retrieve.
+   * @returns {Promise<Tweet>} A Promise that resolves to the retrieved tweet.
+   */
+  async getTweet(tweetId: string): Promise<Tweet> {
+    const cachedTweet = await this.getCachedTweet(tweetId);
+
+    if (cachedTweet) {
+      return cachedTweet;
+    }
+
+    const tweet = await this.requestQueue.add(() =>
+      this.twitterClient.getTweet(tweetId)
+    );
+
+    await this.cacheTweet(tweet);
+    return tweet;
+  }
+
+  callback: (self: ClientBase) => any = null;
+
+  /**
+   * This method is called when the application is ready.
+   * It throws an error indicating that it is not implemented in the base class
+   * and should be implemented in the subclass.
+   */
+  onReady() {
+    throw new Error("Not implemented in base class, please call from subclass");
+  }
+
+  /**
+   * Parse the raw tweet data into a standardized Tweet object.
+   */
+  /**
+   * Parses a raw tweet object into a structured Tweet object.
+   *
+   * @param {any} raw - The raw tweet object to parse.
+   * @param {number} [depth=0] - The current depth of parsing nested quotes/retweets.
+   * @param {number} [maxDepth=3] - The maximum depth allowed for parsing nested quotes/retweets.
+   * @returns {Tweet} The parsed Tweet object.
+   */
+  parseTweet(raw: any, depth = 0, maxDepth = 3): Tweet {
+    // If we've reached maxDepth, don't parse nested quotes/retweets further
+    const canRecurse = depth < maxDepth;
+
+    const quotedStatus =
+      raw.quoted_status_result?.result && canRecurse
+        ? this.parseTweet(raw.quoted_status_result.result, depth + 1, maxDepth)
+        : undefined;
+
+    const retweetedStatus =
+      raw.retweeted_status_result?.result && canRecurse
+        ? this.parseTweet(
+            raw.retweeted_status_result.result,
+            depth + 1,
+            maxDepth
+          )
+        : undefined;
+
+    const t: Tweet = {
+      bookmarkCount:
+        raw.bookmarkCount ?? raw.legacy?.bookmark_count ?? undefined,
+      conversationId: raw.conversationId ?? raw.legacy?.conversation_id_str,
+      hashtags: raw.hashtags ?? raw.legacy?.entities?.hashtags ?? [],
+      html: raw.html,
+      id: raw.id ?? raw.rest_id ?? raw.id_str ?? undefined,
+      inReplyToStatus: raw.inReplyToStatus,
+      inReplyToStatusId:
+        raw.inReplyToStatusId ??
+        raw.legacy?.in_reply_to_status_id_str ??
+        undefined,
+      isQuoted: raw.legacy?.is_quote_status === true,
+      isPin: raw.isPin,
+      isReply: raw.isReply,
+      isRetweet: raw.legacy?.retweeted === true,
+      isSelfThread: raw.isSelfThread,
+      language: raw.legacy?.lang,
+      likes: raw.legacy?.favorite_count ?? 0,
+      name:
+        raw.name ??
+        raw?.user_results?.result?.legacy?.name ??
+        raw.core?.user_results?.result?.legacy?.name,
+      mentions: raw.mentions ?? raw.legacy?.entities?.user_mentions ?? [],
+      permanentUrl:
+        raw.permanentUrl ??
+        (raw.core?.user_results?.result?.legacy?.screen_name && raw.rest_id
+          ? `https://x.com/${raw.core?.user_results?.result?.legacy?.screen_name}/status/${raw.rest_id}`
+          : undefined),
+      photos:
+        raw.photos ??
+        (raw.legacy?.entities?.media
+          ?.filter((media: any) => media.type === "photo")
+          .map((media: any) => ({
+            id: media.id_str,
+            url: media.media_url_https,
+            alt_text: media.alt_text,
+          })) ||
+          []),
+      place: raw.place,
+      poll: raw.poll ?? null,
+      quotedStatus,
+      quotedStatusId:
+        raw.quotedStatusId ?? raw.legacy?.quoted_status_id_str ?? undefined,
+      quotes: raw.legacy?.quote_count ?? 0,
+      replies: raw.legacy?.reply_count ?? 0,
+      retweets: raw.legacy?.retweet_count ?? 0,
+      retweetedStatus,
+      retweetedStatusId: raw.legacy?.retweeted_status_id_str ?? undefined,
+      text: raw.text ?? raw.legacy?.full_text ?? undefined,
+      thread: raw.thread || [],
+      timeParsed: raw.timeParsed
+        ? new Date(raw.timeParsed)
+        : raw.legacy?.created_at
+        ? new Date(raw.legacy?.created_at)
+        : undefined,
+      timestamp:
+        raw.timestamp ??
+        (raw.legacy?.created_at
+          ? new Date(raw.legacy.created_at).getTime() / 1000
+          : undefined),
+      urls: raw.urls ?? raw.legacy?.entities?.urls ?? [],
+      userId: raw.userId ?? raw.legacy?.user_id_str ?? undefined,
+      username:
+        raw.username ??
+        raw.core?.user_results?.result?.legacy?.screen_name ??
+        undefined,
+      videos:
+        raw.videos ??
+        raw.legacy?.entities?.media?.filter(
+          (media: any) => media.type === "video"
+        ) ??
+        [],
+      views: raw.views?.count ? Number(raw.views.count) : 0,
+      sensitiveContent: raw.sensitiveContent,
+    };
+
+    return t;
+  }
+
+  state: any;
+
+  constructor(runtime: IAgentRuntime, state: any) {
+    super();
+    this.runtime = runtime;
+    this.state = state;
+    const username =
+      state?.TWITTER_USERNAME ||
+      (this.runtime.getSetting("TWITTER_USERNAME") as string);
+    if (ClientBase._twitterClients[username]) {
+      this.twitterClient = ClientBase._twitterClients[username];
+    } else {
+      this.twitterClient = new Client();
+      ClientBase._twitterClients[username] = this.twitterClient;
+    }
+  }
+
+  async init() {
+    const username =
+      this.state?.TWITTER_USERNAME ||
+      this.runtime.getSetting("TWITTER_USERNAME");
+    const password =
+      this.state?.TWITTER_PASSWORD ||
+      this.runtime.getSetting("TWITTER_PASSWORD");
+    const email =
+      this.state?.TWITTER_EMAIL || this.runtime.getSetting("TWITTER_EMAIL");
+    const twitter2faSecret =
+      this.state?.TWITTER_2FA_SECRET ||
+      this.runtime.getSetting("TWITTER_2FA_SECRET");
+
+    // Validate required credentials
+    if (!username || !password || !email) {
+      const missing = [];
+      if (!username) missing.push("TWITTER_USERNAME");
+      if (!password) missing.push("TWITTER_PASSWORD");
+      if (!email) missing.push("TWITTER_EMAIL");
+      throw new Error(
+        `Missing required Twitter credentials: ${missing.join(", ")}`
+      );
+    }
+
+    const maxRetries = 3;
+    let retryCount = 0;
+    let lastError: Error | null = null;
+
+    while (retryCount < maxRetries) {
+      try {
+        const authToken =
+          this.state?.TWITTER_COOKIES_AUTH_TOKEN ||
+          this.runtime.getSetting("TWITTER_COOKIES_AUTH_TOKEN");
+        const ct0 =
+          this.state?.TWITTER_COOKIES_CT0 ||
+          this.runtime.getSetting("TWITTER_COOKIES_CT0");
+        const guestId =
+          this.state?.TWITTER_COOKIES_GUEST_ID ||
+          this.runtime.getSetting("TWITTER_COOKIES_GUEST_ID");
+
+        const createTwitterCookies = (
+          authToken: string,
+          ct0: string,
+          guestId: string
+        ) =>
+          authToken && ct0 && guestId
+            ? [
+                { key: "auth_token", value: authToken, domain: ".twitter.com" },
+                { key: "ct0", value: ct0, domain: ".twitter.com" },
+                { key: "guest_id", value: guestId, domain: ".twitter.com" },
+              ]
+            : null;
+
+        const cachedCookies =
+          (await this.getCachedCookies(username)) ||
+          createTwitterCookies(authToken, ct0, guestId);
+
+        if (cachedCookies) {
+          logger.info("Using cached cookies");
+          await this.setCookiesFromArray(cachedCookies);
+        }
+
+        logger.log("Waiting for Twitter login");
+        if (await this.twitterClient.isLoggedIn()) {
+          // cookies are valid, no login required
+          logger.info("Successfully logged in.");
+          break;
+        }
+        await this.twitterClient.login(
+          username,
+          password,
+          email,
+          twitter2faSecret
+        );
+        if (await this.twitterClient.isLoggedIn()) {
+          // fresh login, store new cookies
+          logger.info("Successfully logged in.");
+          logger.info("Caching cookies");
+          await this.cacheCookies(
+            username,
+            await this.twitterClient.getCookies()
+          );
+          break;
+        }
+      } catch (error) {
+        lastError = error instanceof Error ? error : new Error(String(error));
+        logger.error(
+          `Login attempt ${retryCount + 1} failed: ${lastError.message}`
+        );
+        retryCount++;
+
+        if (retryCount < maxRetries) {
+          const delay = 2 ** retryCount * 1000; // Exponential backoff
+          logger.info(`Retrying in ${delay / 1000} seconds...`);
+          await new Promise((resolve) => setTimeout(resolve, delay));
+        }
+      }
+    }
+
+    if (retryCount === maxRetries) {
+      throw new Error(
+        `Twitter login failed after ${maxRetries} attempts. Last error: ${lastError?.message}`
+      );
+    }
+
+    // Initialize Twitter profile
+    this.profile = await this.fetchProfile(username);
+
+    if (this.profile) {
+      logger.log("Twitter user ID:", this.profile.id);
+      logger.log("Twitter loaded:", JSON.stringify(this.profile, null, 10));
+      // Store profile info for use in responses
+      this.profile = {
+        id: this.profile.id,
+        username: this.profile.username,
+        screenName: this.profile.screenName,
+        bio: this.profile.bio,
+        nicknames: this.profile.nicknames,
+      };
+    } else {
+      throw new Error("Failed to load profile");
+    }
+
+    await this.loadLatestCheckedTweetId();
+    await this.populateTimeline();
+  }
+
+  async fetchOwnPosts(count: number): Promise<Tweet[]> {
+    logger.debug("fetching own posts");
+    const homeTimeline = await this.twitterClient.getUserTweets(
+      this.profile.id,
+      count
+    );
+    // Use parseTweet on each tweet
+    return homeTimeline.tweets.map((t) => this.parseTweet(t));
+  }
+
+  /**
+   * Fetch timeline for twitter account, optionally only from followed accounts
+   */
+  async fetchHomeTimeline(
+    count: number,
+    following?: boolean
+  ): Promise<Tweet[]> {
+    logger.debug("fetching home timeline");
+    const homeTimeline = following
+      ? await this.twitterClient.fetchFollowingTimeline(count, [])
+      : await this.twitterClient.fetchHomeTimeline(count, []);
+
+    logger.debug(homeTimeline);
+    const processedTimeline = homeTimeline
+      .filter((t) => t.__typename !== "TweetWithVisibilityResults") // what's this about?
+      .map((tweet) => this.parseTweet(tweet));
+
+    //logger.debug("process homeTimeline", processedTimeline);
+    return processedTimeline;
+  }
+
+  async fetchSearchTweets(
+    query: string,
+    maxTweets: number,
+    searchMode: SearchMode,
+    cursor?: string
+  ): Promise<QueryTweetsResponse> {
+    try {
+      // Sometimes this fails because we are rate limited. in this case, we just need to return an empty array
+      // if we dont get a response in 5 seconds, something is wrong
+      const timeoutPromise = new Promise((resolve) =>
+        setTimeout(() => resolve({ tweets: [] }), 15000)
+      );
+
+      try {
+        const result = await this.requestQueue.add(
+          async () =>
+            await Promise.race([
+              this.twitterClient.fetchSearchTweets(
+                query,
+                maxTweets,
+                searchMode,
+                cursor
+              ),
+              timeoutPromise,
+            ])
+        );
+        return (result ?? { tweets: [] }) as QueryTweetsResponse;
+      } catch (error) {
+        logger.error("Error fetching search tweets:", error);
+        return { tweets: [] };
+      }
+    } catch (error) {
+      logger.error("Error fetching search tweets:", error);
+      return { tweets: [] };
+    }
+  }
+
+  private async populateTimeline() {
+    logger.debug("populating timeline...");
+
+    const cachedTimeline = await this.getCachedTimeline();
+
+    // Check if the cache file exists
+    if (cachedTimeline) {
+      // Read the cached search results from the file
+
+      // Get the existing memories from the database
+      const existingMemories = await this.runtime
+        .getMemoryManager("messages")
+        .getMemoriesByRoomIds({
+          roomIds: cachedTimeline.map((tweet) =>
+            createUniqueUuid(this.runtime, tweet.conversationId)
+          ),
+        });
+
+      //TODO: load tweets not in cache?
+
+      // Create a Set to store the IDs of existing memories
+      const existingMemoryIds = new Set(
+        existingMemories.map((memory) => memory.id.toString())
+      );
+
+      // Check if any of the cached tweets exist in the existing memories
+      const someCachedTweetsExist = cachedTimeline.some((tweet) =>
+        existingMemoryIds.has(createUniqueUuid(this.runtime, tweet.id))
+      );
+
+      if (someCachedTweetsExist) {
+        // Filter out the cached tweets that already exist in the database
+        const tweetsToSave = cachedTimeline.filter(
+          (tweet) =>
+            tweet.userId !== this.profile.id &&
+            !existingMemoryIds.has(createUniqueUuid(this.runtime, tweet.id))
+        );
+
+        // Save the missing tweets as memories
+        for (const tweet of tweetsToSave) {
+          logger.log("Saving Tweet", tweet.id);
+
+          if (tweet.userId === this.profile.id) {
+            continue;
+          }
+
+          const roomId = createUniqueUuid(this.runtime, tweet.conversationId);
+
+          const entityId = createUniqueUuid(
+            this.runtime,
+            tweet.userId === this.profile.id
+              ? this.runtime.agentId
+              : tweet.userId
+          );
+
+          await this.runtime.ensureConnection({
+            entityId,
+            roomId,
+            userName: tweet.username,
+            name: tweet.name,
+            source: "twitter",
+            type: ChannelType.FEED,
+          });
+
+          const content = {
+            text: tweet.text,
+            url: tweet.permanentUrl,
+            source: "twitter",
+            inReplyTo: tweet.inReplyToStatusId
+              ? createUniqueUuid(this.runtime, tweet.inReplyToStatusId)
+              : undefined,
+          } as Content;
+
+          logger.log("Creating memory for tweet", tweet.id);
+
+          // check if it already exists
+          const memory = await this.runtime
+            .getMemoryManager("messages")
+            .getMemoryById(createUniqueUuid(this.runtime, tweet.id));
+
+          if (memory) {
+            logger.log("Memory already exists, skipping timeline population");
+            break;
+          }
+
+          await this.runtime.getMemoryManager("messages").createMemory({
+            id: createUniqueUuid(this.runtime, tweet.id),
+            entityId,
+            content: content,
+            agentId: this.runtime.agentId,
+            roomId,
+            createdAt: tweet.timestamp * 1000,
+          });
+
+          await this.cacheTweet(tweet);
+        }
+
+        logger.log(
+          `Populated ${tweetsToSave.length} missing tweets from the cache.`
+        );
+        return;
+      }
+    }
+
+    const timeline = await this.fetchHomeTimeline(cachedTimeline ? 10 : 50);
+    const username = this.runtime.getSetting("TWITTER_USERNAME");
+
+    // Get the most recent 20 mentions and interactions
+    const mentionsAndInteractions = await this.fetchSearchTweets(
+      `@${username}`,
+      20,
+      SearchMode.Latest
+    );
+
+    // Combine the timeline tweets and mentions/interactions
+    const allTweets = [...timeline, ...mentionsAndInteractions.tweets];
+
+    // Create a Set to store unique tweet IDs
+    const tweetIdsToCheck = new Set<string>();
+    const roomIds = new Set<UUID>();
+
+    // Add tweet IDs to the Set
+    for (const tweet of allTweets) {
+      tweetIdsToCheck.add(tweet.id);
+      roomIds.add(createUniqueUuid(this.runtime, tweet.conversationId));
+    }
+
+    // Check the existing memories in the database
+    const existingMemories = await this.runtime
+      .getMemoryManager("messages")
+      .getMemoriesByRoomIds({
+        roomIds: Array.from(roomIds),
+      });
+
+    // Create a Set to store the existing memory IDs
+    const existingMemoryIds = new Set<UUID>(
+      existingMemories.map((memory) => memory.id)
+    );
+
+    // Filter out the tweets that already exist in the database
+    const tweetsToSave = allTweets.filter(
+      (tweet) =>
+        tweet.userId !== this.profile.id &&
+        !existingMemoryIds.has(createUniqueUuid(this.runtime, tweet.id))
+    );
+
+    logger.debug({
+      processingTweets: tweetsToSave.map((tweet) => tweet.id).join(","),
+    });
+
+    // Save the new tweets as memories
+    for (const tweet of tweetsToSave) {
+      logger.log("Saving Tweet", tweet.id);
+
+      if (tweet.userId === this.profile.id) {
+        continue;
+      }
+
+      const roomId = createUniqueUuid(this.runtime, tweet.conversationId);
+
+      const entityId =
+        tweet.userId === this.profile.id
+          ? this.runtime.agentId
+          : createUniqueUuid(this.runtime, tweet.userId);
+
+      await this.runtime.ensureConnection({
+        entityId,
+        roomId,
+        userName: tweet.username,
+        name: tweet.name,
+        source: "twitter",
+        type: ChannelType.FEED,
+      });
+
+      const content = {
+        text: tweet.text,
+        url: tweet.permanentUrl,
+        source: "twitter",
+        inReplyTo: tweet.inReplyToStatusId
+          ? createUniqueUuid(this.runtime, tweet.inReplyToStatusId)
+          : undefined,
+      } as Content;
+
+      await this.runtime.getMemoryManager("messages").createMemory({
+        id: createUniqueUuid(this.runtime, tweet.id),
+        entityId,
+        content: content,
+        agentId: this.runtime.agentId,
+        roomId,
+        createdAt: tweet.timestamp * 1000,
+      });
+
+      await this.cacheTweet(tweet);
+    }
+
+    // Cache
+    await this.cacheTimeline(timeline);
+    await this.cacheMentions(mentionsAndInteractions.tweets);
+  }
+
+  async setCookiesFromArray(cookiesArray: any[]) {
+    const cookieStrings = cookiesArray.map(
+      (cookie) =>
+        `${cookie.key}=${cookie.value}; Domain=${cookie.domain}; Path=${
+          cookie.path
+        }; ${cookie.secure ? "Secure" : ""}; ${
+          cookie.httpOnly ? "HttpOnly" : ""
+        }; SameSite=${cookie.sameSite || "Lax"}`
+    );
+    await this.twitterClient.setCookies(cookieStrings);
+  }
+
+  async saveRequestMessage(message: Memory, state: State) {
+    if (message.content.text) {
+      const recentMessage = await this.runtime
+        .getMemoryManager("messages")
+        .getMemories({
+          roomId: message.roomId,
+          count: 1,
+          unique: false,
+        });
+
+      if (
+        recentMessage.length > 0 &&
+        recentMessage[0].content === message.content
+      ) {
+        logger.debug("Message already saved", recentMessage[0].id);
+      } else {
+        await this.runtime.getMemoryManager("messages").createMemory(message);
+      }
+
+      await this.runtime.evaluate(message, {
+        ...state,
+        twitterClient: this.twitterClient,
+      });
+    }
+  }
+
+  async loadLatestCheckedTweetId(): Promise<void> {
+    const latestCheckedTweetId = await this.runtime.getCache<string>(
+      `twitter/${this.profile.username}/latest_checked_tweet_id`
+    );
+
+    if (latestCheckedTweetId) {
+      this.lastCheckedTweetId = BigInt(latestCheckedTweetId);
+    }
+  }
+
+  async cacheLatestCheckedTweetId() {
+    if (this.lastCheckedTweetId) {
+      await this.runtime.setCache<string>(
+        `twitter/${this.profile.username}/latest_checked_tweet_id`,
+        this.lastCheckedTweetId.toString()
+      );
+    }
+  }
+
+  async getCachedTimeline(): Promise<Tweet[] | undefined> {
+    const cached = await this.runtime.getCache<Tweet[]>(
+      `twitter/${this.profile.username}/timeline`
+    );
+
+    if (!cached) {
+      return undefined;
+    }
+
+    return cached;
+  }
+
+  async cacheTimeline(timeline: Tweet[]) {
+    await this.runtime.setCache<Tweet[]>(
+      `twitter/${this.profile.username}/timeline`,
+      timeline
+    );
+  }
+
+  async cacheMentions(mentions: Tweet[]) {
+    await this.runtime.setCache<Tweet[]>(
+      `twitter/${this.profile.username}/mentions`,
+      mentions
+    );
+  }
+
+  async getCachedCookies(username: string) {
+    const cached = await this.runtime.getCache<any[]>(
+      `twitter/${username}/cookies`
+    );
+
+    if (!cached) {
+      return undefined;
+    }
+
+    return cached;
+  }
+
+  async cacheCookies(username: string, cookies: any[]) {
+    await this.runtime.setCache<any[]>(`twitter/${username}/cookies`, cookies);
+  }
+
+  async fetchProfile(username: string): Promise<TwitterProfile> {
+    try {
+      const profile = await this.requestQueue.add(async () => {
+        const profile = await this.twitterClient.getProfile(username);
+        return {
+          id: profile.userId,
+          username,
+          screenName: profile.name || this.runtime.character.name,
+          bio:
+            profile.biography || typeof this.runtime.character.bio === "string"
+              ? (this.runtime.character.bio as string)
+              : this.runtime.character.bio.length > 0
+              ? this.runtime.character.bio[0]
+              : "",
+          nicknames: this.profile?.nicknames || [],
+        } satisfies TwitterProfile;
+      });
+
+      return profile;
+    } catch (error) {
+      console.error("Error fetching Twitter profile:", error);
+      throw error;
+    }
+  }
+
+  /**
+   * Fetches recent interactions (likes, retweets, quotes) for the authenticated user's tweets
+   */
+  async fetchInteractions() {
+    try {
+      // Get recent interactions from Twitter API
+      const interactions = (await this.requestQueue.add(() =>
+        (this.twitterClient as any).get("statuses/mentions_timeline", {
+          count: 100,
+          include_entities: true,
+        })
+      )) as TwitterInteraction[];
+
+      // Process and categorize interactions
+      return interactions.map((interaction) => ({
+        id: interaction.id_str,
+        type: this.getInteractionType(interaction),
+        userId: interaction.user.id_str,
+        username: interaction.user.screen_name,
+        name: interaction.user.name,
+        targetTweetId:
+          interaction.in_reply_to_status_id_str ||
+          interaction.quoted_status_id_str,
+        targetTweet: interaction.quoted_status || interaction,
+        quoteTweet: interaction.is_quote_status ? interaction : undefined,
+        retweetId: interaction.retweeted_status?.id_str,
+      }));
+    } catch (error) {
+      logger.error("Error fetching Twitter interactions:", error);
+      return [];
+    }
+  }
+
+  /**
+   * Determines the type of interaction from a Twitter API response
+   */
+  private getInteractionType(interaction: any): "like" | "retweet" | "quote" {
+    if (interaction.retweeted_status) {
+      return "retweet";
+    }
+    if (interaction.is_quote_status) {
+      return "quote";
+    }
+    return "like";
+  }
+
+  /**
+   * Fetches recent follower changes (new followers and unfollowers)
+   */
+  async fetchFollowerChanges() {
+    try {
+      // Get current followers
+      const currentFollowers = (await this.requestQueue.add(() =>
+        (this.twitterClient as any).get("followers/list", {
+          count: 200,
+          include_user_entities: false,
+        })
+      )) as TwitterFollowersResponse;
+
+      // Get cached followers
+      const cachedFollowers = await this.getCachedFollowers();
+
+      // Compare and find changes
+      const changes = [];
+
+      // Find new followers
+      for (const follower of currentFollowers.users) {
+        if (
+          !cachedFollowers.some(
+            (f: TwitterUser) => f.id_str === follower.id_str
+          )
+        ) {
+          changes.push({
+            type: "followed",
+            userId: follower.id_str,
+            username: follower.screen_name,
+            name: follower.name,
+            user: follower,
+          });
+        }
+      }
+
+      // Find unfollowers
+      for (const cached of cachedFollowers) {
+        if (!currentFollowers.users.some((f) => f.id_str === cached.id_str)) {
+          changes.push({
+            type: "unfollowed",
+            userId: cached.id_str,
+            username: cached.screen_name,
+            name: cached.name,
+            user: cached,
+          });
+        }
+      }
+
+      // Cache current followers
+      await this.cacheFollowers(currentFollowers.users);
+
+      return changes;
+    } catch (error) {
+      logger.error("Error fetching Twitter follower changes:", error);
+      return [];
+    }
+  }
+
+  /**
+   * Gets cached followers from the database
+   */
+  private async getCachedFollowers(): Promise<TwitterUser[]> {
+    const cached = await this.runtime.getCache<TwitterUser[]>(
+      `twitter/${this.profile.username}/followers`
+    );
+
+    return cached || [];
+  }
+
+  /**
+   * Caches current followers in the database
+   */
+  private async cacheFollowers(followers: TwitterUser[]): Promise<void> {
+    await this.runtime.setCache(
+      `twitter/${this.profile.username}/followers`,
+      followers
+    );
+  }
 }