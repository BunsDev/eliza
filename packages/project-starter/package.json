{
  "name": "@elizaos/project-starter",
  "description": "Project starter for elizaOS",
<<<<<<< HEAD
  "version": "1.5.5-beta.1",
=======
  "version": "1.5.5-alpha.15",
>>>>>>> 742fb450
  "type": "module",
  "main": "dist/src/index.js",
  "module": "dist/src/index.js",
  "types": "dist/index.d.ts",
  "keywords": [
    "project",
    "elizaos"
  ],
  "repository": {
    "type": "git",
    "url": ""
  },
  "exports": {
    "./package.json": "./package.json",
    ".": {
      "import": {
        "types": "./dist/index.d.ts",
        "default": "./dist/src/index.js"
      }
    }
  },
  "files": [
    "dist"
  ],
  "dependencies": {
    "@elizaos/cli": "workspace:*",
    "@elizaos/client": "workspace:*",
    "@elizaos/core": "workspace:*",
    "@elizaos/plugin-bootstrap": "workspace:*",
    "@elizaos/plugin-sql": "workspace:*",
    "@elizaos/server": "workspace:*",
    "@tanstack/react-query": "^5.29.0",
    "clsx": "^2.1.1",
    "react": "^18.3.1",
    "react-dom": "^18.3.1",
    "tailwind-merge": "^2.6.0",
    "tailwindcss": "^4.1.10",
    "zod": "3.24.2"
  },
  "devDependencies": {
    "@types/react": "^18.3.3",
    "@types/react-dom": "^18.3.0",
    "@vitejs/plugin-react": "^4.3.1",
    "prettier": "3.5.3",
    "typescript": "^5.6.3",
    "vite": "^6.0.1"
  },
  "scripts": {
    "start": "elizaos start",
    "dev": "elizaos dev",
    "build": "bun run build.ts",
    "lint": "prettier --write ./src",
    "type-check": "tsc --noEmit",
    "type-check:watch": "tsc --noEmit --watch",
    "test:component": "bun run test:install && bun test",
    "test:e2e": "bun run test:install && bun test",
    "test": "bun run test:install && bun run test:component && bun run test:e2e",
    "test:coverage": "bun run test:install && bun test --coverage",
    "test:watch": "bun run test:install && bun test --watch",
    "test:install": "node scripts/install-test-deps.js",
    "format": "prettier --write ./src",
    "format:check": "prettier --check ./src",
    "check-all": "bun run type-check && bun run format:check && bun run test",
    "cy:open": "bun run test:install && cypress open",
    "cy:run": "bun run test:install && cypress run --component",
    "cy:test": "bun run test:install && cypress run --component --reporter spec",
    "cypress:component": "bun run test:install && cypress run --component",
    "cypress:e2e": "bun run test:install && cypress run --e2e",
    "cypress:open": "bun run test:install && cypress open",
    "build:watch": "bun run build.ts --watch"
  },
  "publishConfig": {
    "access": "public"
  },
  "gitHead": "b165ad83e5f7a21bc1edbd83374ca087e3cd6b33"
}<|MERGE_RESOLUTION|>--- conflicted
+++ resolved
@@ -1,11 +1,7 @@
 {
   "name": "@elizaos/project-starter",
   "description": "Project starter for elizaOS",
-<<<<<<< HEAD
-  "version": "1.5.5-beta.1",
-=======
   "version": "1.5.5-alpha.15",
->>>>>>> 742fb450
   "type": "module",
   "main": "dist/src/index.js",
   "module": "dist/src/index.js",
