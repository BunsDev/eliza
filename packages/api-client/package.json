{
  "name": "@elizaos/api-client",
<<<<<<< HEAD
  "version": "1.5.7-beta.1",
=======
  "version": "1.5.7-alpha.3",
>>>>>>> 1be250af
  "main": "dist/index.js",
  "types": "dist/index.d.ts",
  "module": "dist/index.js",
  "description": "Type-safe API client for ElizaOS server",
  "type": "module",
  "scripts": {
    "build": "bun run build.ts",
    "dev": "bun run build.ts --watch",
    "test": "bun test",
    "test:watch": "bun test --watch",
    "lint": "prettier --write ./src",
    "typecheck": "tsc --noEmit"
  },
  "dependencies": {
    "@elizaos/core": "workspace:*"
  },
  "devDependencies": {
    "@types/bun": "^1.2.21",
    "@types/node": "latest",
    "eslint": "^8.57.0",
    "typescript": "^5.7.2"
  },
  "files": [
    "dist"
  ],
  "publishConfig": {
    "access": "public"
  },
  "gitHead": "255e37c0e4a76da0b776219db5ebb9dadf20e89f"
}<|MERGE_RESOLUTION|>--- conflicted
+++ resolved
@@ -1,10 +1,6 @@
 {
   "name": "@elizaos/api-client",
-<<<<<<< HEAD
-  "version": "1.5.7-beta.1",
-=======
   "version": "1.5.7-alpha.3",
->>>>>>> 1be250af
   "main": "dist/index.js",
   "types": "dist/index.d.ts",
   "module": "dist/index.js",
