--- conflicted
+++ resolved
@@ -239,18 +239,6 @@
     const envInfo = await UserEnvironment.getInstanceInfo();
     const envFilePath = envInfo.paths.envFilePath;
 
-<<<<<<< HEAD
-    logger.info('Setting up environment...');
-    logger.info(`Eliza directory: ${elizaDir}`);
-    logger.info(`Database directory: ${elizaDbDir}`);
-    logger.info(`Environment file: ${envFilePath}`);
-
-    // Create db directory if it doesn't exist
-    if (!fs.existsSync(elizaDbDir)) {
-      logger.info(`Creating database directory: ${elizaDbDir}`);
-      fs.mkdirSync(elizaDbDir, { recursive: true });
-      logger.info(`Created database directory: ${elizaDbDir}`);
-=======
     console.info('Setting up environment...');
     console.info(`Eliza directory: ${elizaDir}`);
     console.info(`Database directory: ${elizaDbDir}`);
@@ -267,7 +255,6 @@
         console.warn(`Failed to clean up existing database directory: ${error}`);
         // Continue anyway, the initialization might handle it
       }
->>>>>>> a7995ad1
     }
 
     // Create fresh db directory
@@ -277,11 +264,7 @@
 
     // Set the database directory in environment variables to ensure it's used
     process.env.PGLITE_DATA_DIR = elizaDbDir;
-<<<<<<< HEAD
-    logger.info(`Using database directory: ${elizaDbDir}`);
-=======
     console.info(`Set PGLITE_DATA_DIR to: ${elizaDbDir}`);
->>>>>>> a7995ad1
 
     // Load environment variables from project .env if it exists
     if (fs.existsSync(envFilePath)) {
