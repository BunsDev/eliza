import { createOpenAI } from "@ai-sdk/openai";
import type {
	IAgentRuntime,
	ImageDescriptionParams,
	ModelTypeName,
	ObjectGenerationParams,
	Plugin,
	TextEmbeddingParams,
} from "@elizaos/core";
import {
	type DetokenizeTextParams,
	type GenerateTextParams,
	ModelType,
	type TokenizeTextParams,
	logger,
} from "@elizaos/core";
import { generateObject, generateText } from "ai";
import { type TiktokenModel, encodingForModel } from "js-tiktoken";
import { z } from "zod";

/**
 * Asynchronously tokenizes the given text based on the specified model and prompt.
 *
 * @param {ModelTypeName} model - The type of model to use for tokenization.
 * @param {string} prompt - The text prompt to tokenize.
 * @returns {number[]} - An array of tokens representing the encoded prompt.
 */
async function tokenizeText(model: ModelTypeName, prompt: string) {
	const modelName =
		model === ModelType.TEXT_SMALL
			? (process.env.OPENAI_SMALL_MODEL ??
				process.env.SMALL_MODEL ??
				"gpt-4o-mini")
			: (process.env.LARGE_MODEL ?? "gpt-4o");
	const encoding = encodingForModel(modelName as TiktokenModel);
	const tokens = encoding.encode(prompt);
	return tokens;
}

/**
 * Detokenize a sequence of tokens back into text using the specified model.
 *
 * @param {ModelTypeName} model - The type of model to use for detokenization.
 * @param {number[]} tokens - The sequence of tokens to detokenize.
 * @returns {string} The detokenized text.
 */
async function detokenizeText(model: ModelTypeName, tokens: number[]) {
	const modelName =
		model === ModelType.TEXT_SMALL
			? (process.env.OPENAI_SMALL_MODEL ??
				process.env.SMALL_MODEL ??
				"gpt-4o-mini")
			: (process.env.OPENAI_LARGE_MODEL ?? process.env.LARGE_MODEL ?? "gpt-4o");
	const encoding = encodingForModel(modelName as TiktokenModel);
	return encoding.decode(tokens);
}

/**
 * Defines the OpenAI plugin with its name, description, and configuration options.
 * @type {Plugin}
 */
export const openaiPlugin: Plugin = {
	name: "openai",
	description: "OpenAI plugin",
	config: {
		OPENAI_API_KEY: process.env.OPENAI_API_KEY,
		OPENAI_BASE_URL: process.env.OPENAI_BASE_URL,
		OPENAI_SMALL_MODEL: process.env.OPENAI_SMALL_MODEL,
		OPENAI_LARGE_MODEL: process.env.OPENAI_LARGE_MODEL,
		SMALL_MODEL: process.env.SMALL_MODEL,
		LARGE_MODEL: process.env.LARGE_MODEL,
	},
	async init(config: Record<string, string>) {
		try {
			// const validatedConfig = await configSchema.parseAsync(config);

			// // Set all environment variables at once
			// for (const [key, value] of Object.entries(validatedConfig)) {
			// 	if (value) process.env[key] = value;
			// }

			// If API key is not set, we'll show a warning but continue
			if (!process.env.OPENAI_API_KEY) {
				logger.warn(
					"OPENAI_API_KEY is not set in environment - OpenAI functionality will be limited",
				);
				// Return early without throwing an error
				return;
			}

			// Verify API key only if we have one
			try {
				const baseURL =
					process.env.OPENAI_BASE_URL ?? "https://api.openai.com/v1";
				const response = await fetch(`${baseURL}/models`, {
					headers: { Authorization: `Bearer ${process.env.OPENAI_API_KEY}` },
				});

				if (!response.ok) {
					logger.warn(
						`OpenAI API key validation failed: ${response.statusText}`,
					);
					logger.warn(
						"OpenAI functionality will be limited until a valid API key is provided",
					);
					// Continue execution instead of throwing
				} else {
					// logger.log("OpenAI API key validated successfully");
				}
			} catch (fetchError) {
				logger.warn(`Error validating OpenAI API key: ${fetchError}`);
				logger.warn(
					"OpenAI functionality will be limited until a valid API key is provided",
				);
				// Continue execution instead of throwing
			}
		} catch (error) {
				// Convert to warning instead of error
				logger.warn(
					`OpenAI plugin configuration issue: ${error.errors
						.map((e) => e.message)
						.join(
							", ",
						)} - You need to configure the OPENAI_API_KEY in your environment variables`,
				);
		}
	},
	models: {
		[ModelType.TEXT_EMBEDDING]: async (
			runtime,
			params: TextEmbeddingParams | string | null,
		): Promise<number[]> => {
			// Handle null input (initialization case)
			if (params === null) {
				logger.debug("Creating test embedding for initialization");
				// Return a consistent vector for null input
				const testVector = Array(1536).fill(0);
				testVector[0] = 0.1; // Make it non-zero
				return testVector;
			}

			// Get the text from whatever format was provided
			let text: string;
			if (typeof params === "string") {
				text = params; // Direct string input
			} else if (typeof params === "object" && params.text) {
				text = params.text; // Object with text property
			} else {
				logger.warn("Invalid input format for embedding");
				// Return a fallback for invalid input
				const fallbackVector = Array(1536).fill(0);
				fallbackVector[0] = 0.2; // Different value for tracking
				return fallbackVector;
			}

			// Skip API call for empty text
			if (!text.trim()) {
				logger.warn("Empty text for embedding");
				const emptyVector = Array(1536).fill(0);
				emptyVector[0] = 0.3; // Different value for tracking
				return emptyVector;
			}

			try {
				const baseURL =
					process.env.OPENAI_BASE_URL ?? "https://api.openai.com/v1";

				// Call the OpenAI API
				const response = await fetch(`${baseURL}/embeddings`, {
					method: "POST",
					headers: {
						Authorization: `Bearer ${process.env.OPENAI_API_KEY}`,
						"Content-Type": "application/json",
					},
					body: JSON.stringify({
						model: "text-embedding-3-small",
						input: text,
					}),
				});

				if (!response.ok) {
					logger.error(
						`OpenAI API error: ${response.status} - ${response.statusText}`,
					);
					const errorVector = Array(1536).fill(0);
					errorVector[0] = 0.4; // Different value for tracking
					return errorVector;
				}

				const data = (await response.json()) as {
					data: [{ embedding: number[] }];
				};

				if (!data?.data?.[0]?.embedding) {
					logger.error("API returned invalid structure");
					const errorVector = Array(1536).fill(0);
					errorVector[0] = 0.5; // Different value for tracking
					return errorVector;
				}

				const embedding = data.data[0].embedding;
				logger.log(`Got valid embedding with length ${embedding.length}`);
				return embedding;
			} catch (error) {
				logger.error("Error generating embedding:", error);
				const errorVector = Array(1536).fill(0);
				errorVector[0] = 0.6; // Different value for tracking
				return errorVector;
			}
		},
		[ModelType.TEXT_TOKENIZER_ENCODE]: async (
			_runtime,
			{ prompt, modelType = ModelType.TEXT_LARGE }: TokenizeTextParams,
		) => {
			return await tokenizeText(modelType ?? ModelType.TEXT_LARGE, prompt);
		},
		[ModelType.TEXT_TOKENIZER_DECODE]: async (
			_runtime,
			{ tokens, modelType = ModelType.TEXT_LARGE }: DetokenizeTextParams,
		) => {
			return await detokenizeText(modelType ?? ModelType.TEXT_LARGE, tokens);
		},
		[ModelType.TEXT_SMALL]: async (
			runtime,
			{ prompt, stopSequences = [] }: GenerateTextParams,
		) => {
			const temperature = 0.7;
			const frequency_penalty = 0.7;
			const presence_penalty = 0.7;
			const max_response_length = 8192;

			const baseURL =
				runtime.getSetting("OPENAI_BASE_URL") ?? "https://api.openai.com/v1";

			const openai = createOpenAI({
				apiKey: runtime.getSetting("OPENAI_API_KEY"),
				baseURL,
			});

			const model =
				runtime.getSetting("OPENAI_SMALL_MODEL") ??
				runtime.getSetting("SMALL_MODEL") ??
				"gpt-4o-mini";

			logger.log("generating text");
			logger.log(prompt);

			const { text: openaiResponse } = await generateText({
				model: openai.languageModel(model),
				prompt: prompt,
				system: runtime.character.system ?? undefined,
				temperature: temperature,
				maxTokens: max_response_length,
				frequencyPenalty: frequency_penalty,
				presencePenalty: presence_penalty,
				stopSequences: stopSequences,
			});

			return openaiResponse;
		},
		[ModelType.TEXT_LARGE]: async (
			runtime,
			{
				prompt,
				stopSequences = [],
				maxTokens = 8192,
				temperature = 0.7,
				frequencyPenalty = 0.7,
				presencePenalty = 0.7,
			}: GenerateTextParams,
		) => {
			const baseURL =
				runtime.getSetting("OPENAI_BASE_URL") ?? "https://api.openai.com/v1";

			const openai = createOpenAI({
				apiKey: runtime.getSetting("OPENAI_API_KEY"),
				baseURL,
			});

			const model =
				runtime.getSetting("OPENAI_LARGE_MODEL") ??
				runtime.getSetting("LARGE_MODEL") ??
				"gpt-4o";

			const { text: openaiResponse } = await generateText({
				model: openai.languageModel(model),
				prompt: prompt,
				system: runtime.character.system ?? undefined,
				temperature: temperature,
				maxTokens: maxTokens,
				frequencyPenalty: frequencyPenalty,
				presencePenalty: presencePenalty,
				stopSequences: stopSequences,
			});

			return openaiResponse;
		},
		[ModelType.IMAGE]: async (
			runtime,
			params: {
				prompt: string;
				n?: number;
				size?: string;
			},
		) => {
			const baseURL =
				runtime.getSetting("OPENAI_BASE_URL") ?? "https://api.openai.com/v1";
			const response = await fetch(`${baseURL}/images/generations`, {
				method: "POST",
				headers: {
					Authorization: `Bearer ${runtime.getSetting("OPENAI_API_KEY")}`,
					"Content-Type": "application/json",
				},
				body: JSON.stringify({
					prompt: params.prompt,
					n: params.n || 1,
					size: params.size || "1024x1024",
				}),
			});
			if (!response.ok) {
				throw new Error(`Failed to generate image: ${response.statusText}`);
			}
			const data = await response.json();
			const typedData = data as { data: { url: string }[] };
			return typedData.data;
		},
		[ModelType.IMAGE_DESCRIPTION]: async (
			runtime,
			params: ImageDescriptionParams | string,
		) => {
			// Handle string case (direct URL)
			let imageUrl: string;
			let prompt: string | undefined;

			if (typeof params === "string") {
				imageUrl = params;
				prompt = undefined;
			} else {
				// Object parameter case
				imageUrl = params.imageUrl;
				prompt = params.prompt;
			}

			try {
				const baseURL =
					process.env.OPENAI_BASE_URL ?? "https://api.openai.com/v1";
				const apiKey = process.env.OPENAI_API_KEY;

				if (!apiKey) {
					logger.error("OpenAI API key not set");
					return {
						title: "Failed to analyze image",
						description: "API key not configured",
					};
				}

				// Call the GPT-4 Vision API
				const response = await fetch(`${baseURL}/chat/completions`, {
					method: "POST",
					headers: {
						"Content-Type": "application/json",
						Authorization: `Bearer ${apiKey}`,
					},
					body: JSON.stringify({
						model: "gpt-4-vision-preview",
						messages: [
							{
								role: "user",
								content: [
									{
										type: "text",
										text:
											prompt ||
											"Please analyze this image and provide a title and detailed description.",
									},
									{
										type: "image_url",
										image_url: { url: imageUrl },
									},
								],
							},
						],
						max_tokens: 300,
					}),
				});

				if (!response.ok) {
					throw new Error(`OpenAI API error: ${response.status}`);
				}

				const result: any = await response.json();
				const content = result.choices?.[0]?.message?.content;

				if (!content) {
					return {
						title: "Failed to analyze image",
						description: "No response from API",
					};
				}

				// Extract title and description
				const titleMatch = content.match(/title[:\s]+(.+?)(?:\n|$)/i);
				const title = titleMatch?.[1] || "Image Analysis";

				// Rest of content is the description
				const description = content
					.replace(/title[:\s]+(.+?)(?:\n|$)/i, "")
					.trim();

				return { title, description };
			} catch (error) {
				logger.error("Error analyzing image:", error);
				return {
					title: "Failed to analyze image",
					description: `Error: ${error instanceof Error ? error.message : String(error)}`,
				};
			}
		},
		[ModelType.TRANSCRIPTION]: async (runtime, audioBuffer: Buffer) => {
			logger.log("audioBuffer", audioBuffer);
			const baseURL =
				runtime.getSetting("OPENAI_BASE_URL") ?? "https://api.openai.com/v1";
			const formData = new FormData();
			formData.append("file", new Blob([audioBuffer], { type: "audio/mp3" }));
			formData.append("model", "whisper-1");
			const response = await fetch(`${baseURL}/audio/transcriptions`, {
				method: "POST",
				headers: {
					Authorization: `Bearer ${runtime.getSetting("OPENAI_API_KEY")}`,
					// Note: Do not set a Content-Type header—letting fetch set it for FormData is best
				},
				body: formData,
			});

			logger.log("response", response);
			if (!response.ok) {
				throw new Error(`Failed to transcribe audio: ${response.statusText}`);
			}
			const data = (await response.json()) as { text: string };
			return data.text;
		},
<<<<<<< HEAD
		[ModelType.OBJECT_SMALL]: async (runtime, params) => {
			return await generateObject(runtime, {
				...params,
				modelType: ModelType.OBJECT_SMALL,
=======
		[ModelTypes.OBJECT_SMALL]: async (runtime, params: ObjectGenerationParams) => {
			const baseURL = runtime.getSetting("OPENAI_BASE_URL") ?? "https://api.openai.com/v1";
			const openai = createOpenAI({
				apiKey: runtime.getSetting("OPENAI_API_KEY"),
				baseURL,
>>>>>>> 5c894eb0
			});
			const model = runtime.getSetting("OPENAI_SMALL_MODEL") ?? runtime.getSetting("SMALL_MODEL") ?? "gpt-4o-mini";
			
			try {
				if (params.schema) {
					const { object } = await generateObject({
						model: openai.languageModel(model),
						schema: z.object(params.schema),
						prompt: params.prompt,
						temperature: params.temperature,
					});
					return object;
				}
				
				const { object } = await generateObject({
					model: openai.languageModel(model),
					output: 'no-schema',
					prompt: params.prompt,
					temperature: params.temperature,
				});
				return object;
			} catch (error) {
				logger.error("Error generating object:", error);
				throw error;
			}
		},
<<<<<<< HEAD
		[ModelType.OBJECT_LARGE]: async (runtime, params) => {
			return await generateObject(runtime, {
				...params,
				modelType: ModelType.OBJECT_LARGE,
=======
		[ModelTypes.OBJECT_LARGE]: async (runtime, params: ObjectGenerationParams) => {
			const baseURL = runtime.getSetting("OPENAI_BASE_URL") ?? "https://api.openai.com/v1";
			const openai = createOpenAI({
				apiKey: runtime.getSetting("OPENAI_API_KEY"),
				baseURL,
>>>>>>> 5c894eb0
			});
			const model = runtime.getSetting("OPENAI_LARGE_MODEL") ?? runtime.getSetting("LARGE_MODEL") ?? "gpt-4o";
			
			try {
				if (params.schema) {
					const { object } = await generateObject({
						model: openai.languageModel(model),
						schema: z.object(params.schema),
						prompt: params.prompt,
						temperature: params.temperature,
					});
					return object;
				}
				
				const { object } = await generateObject({
					model: openai.languageModel(model),
					output: 'no-schema',
					prompt: params.prompt,
					temperature: params.temperature,
				});
				return object;
			} catch (error) {
				logger.error("Error generating object:", error);
				throw error;
			}
		},
	},
	tests: [
		{
			name: "openai_plugin_tests",
			tests: [
				{
					name: "openai_test_url_and_api_key_validation",
					fn: async (runtime) => {
						const baseURL =
							runtime.getSetting("OPENAI_BASE_URL") ??
							"https://api.openai.com/v1";
						const response = await fetch(`${baseURL}/models`, {
							headers: {
								Authorization: `Bearer ${runtime.getSetting("OPENAI_API_KEY")}`,
							},
						});
						const data = await response.json();
						logger.log("Models Available:", (data as any)?.data.length);
						if (!response.ok) {
							throw new Error(
								`Failed to validate OpenAI API key: ${response.statusText}`,
							);
						}
					},
				},
				{
					name: "openai_test_text_embedding",
					fn: async (runtime) => {
						try {
							const embedding = await runtime.useModel(
								ModelType.TEXT_EMBEDDING,
								{
									text: "Hello, world!",
								},
							);
							logger.log("embedding", embedding);
						} catch (error) {
							logger.error("Error in test_text_embedding:", error);
							throw error;
						}
					},
				},
				{
					name: "openai_test_text_large",
					fn: async (runtime) => {
						try {
							const text = await runtime.useModel(ModelType.TEXT_LARGE, {
								prompt: "What is the nature of reality in 10 words?",
							});
							if (text.length === 0) {
								throw new Error("Failed to generate text");
							}
							logger.log("generated with test_text_large:", text);
						} catch (error) {
							logger.error("Error in test_text_large:", error);
							throw error;
						}
					},
				},
				{
					name: "openai_test_text_small",
					fn: async (runtime) => {
						try {
							const text = await runtime.useModel(ModelType.TEXT_SMALL, {
								prompt: "What is the nature of reality in 10 words?",
							});
							if (text.length === 0) {
								throw new Error("Failed to generate text");
							}
							logger.log("generated with test_text_small:", text);
						} catch (error) {
							logger.error("Error in test_text_small:", error);
							throw error;
						}
					},
				},
				{
					name: "openai_test_image_generation",
					fn: async (runtime) => {
						logger.log("openai_test_image_generation");
						try {
							const image = await runtime.useModel(ModelType.IMAGE, {
								prompt: "A beautiful sunset over a calm ocean",
								n: 1,
								size: "1024x1024",
							});
							logger.log("generated with test_image_generation:", image);
						} catch (error) {
							logger.error("Error in test_image_generation:", error);
							throw error;
						}
					},
				},
				{
					name: "image-description",
					fn: async (runtime) => {
						try {
							logger.log("openai_test_image_description");
							try {
								const result = await runtime.useModel(
									ModelType.IMAGE_DESCRIPTION,
									"https://upload.wikimedia.org/wikipedia/commons/thumb/1/1c/Vitalik_Buterin_TechCrunch_London_2015_%28cropped%29.jpg/537px-Vitalik_Buterin_TechCrunch_London_2015_%28cropped%29.jpg",
								);

								// Check if result has the expected structure
								if (
									result &&
									typeof result === "object" &&
									"title" in result &&
									"description" in result
								) {
									logger.log("Image description:", result);
								} else {
									logger.error(
										"Invalid image description result format:",
										result,
									);
								}
							} catch (e) {
								logger.error("Error in image description test:", e);
							}
						} catch (e) {
							logger.error("Error in openai_test_image_description:", e);
						}
					},
				},
				{
					name: "openai_test_transcription",
					fn: async (runtime) => {
						logger.log("openai_test_transcription");
						try {
							const response = await fetch(
								"https://upload.wikimedia.org/wikipedia/en/4/40/Chris_Benoit_Voice_Message.ogg",
							);
							const arrayBuffer = await response.arrayBuffer();
							const transcription = await runtime.useModel(
								ModelType.TRANSCRIPTION,
								Buffer.from(new Uint8Array(arrayBuffer)),
							);
							logger.log("generated with test_transcription:", transcription);
						} catch (error) {
							logger.error("Error in test_transcription:", error);
							throw error;
						}
					},
				},
				{
					name: "openai_test_text_tokenizer_encode",
					fn: async (runtime) => {
						const prompt = "Hello tokenizer encode!";
						const tokens = await runtime.useModel(
							ModelType.TEXT_TOKENIZER_ENCODE,
							{ prompt },
						);
						if (!Array.isArray(tokens) || tokens.length === 0) {
							throw new Error(
								"Failed to tokenize text: expected non-empty array of tokens",
							);
						}
						logger.log("Tokenized output:", tokens);
					},
				},
				{
					name: "openai_test_text_tokenizer_decode",
					fn: async (runtime) => {
						const prompt = "Hello tokenizer decode!";
						// Encode the string into tokens first
						const tokens = await runtime.useModel(
							ModelType.TEXT_TOKENIZER_ENCODE,
							{ prompt },
						);
						// Now decode tokens back into text
						const decodedText = await runtime.useModel(
							ModelType.TEXT_TOKENIZER_DECODE,
							{ tokens },
						);
						if (decodedText !== prompt) {
							throw new Error(
								`Decoded text does not match original. Expected "${prompt}", got "${decodedText}"`,
							);
						}
						logger.log("Decoded text:", decodedText);
					},
				},
			],
		},
	],
};
<<<<<<< HEAD
export default openaiPlugin;

/**
 * Generates a structured object from a prompt using OpenAI's function calling capabilities.
 *
 * @param runtime The agent runtime
 * @param params The generation parameters
 * @returns The generated object
 */
async function generateObject(
	runtime: IAgentRuntime,
	params: ObjectGenerationParams,
) {
	const {
		prompt,
		schema,
		output = "object",
		enumValues = [],
		modelType = ModelType.OBJECT_SMALL,
		temperature = 0.7,
	} = params;

	// Determine which model to use
	const modelName =
		modelType === ModelType.OBJECT_SMALL
			? (process.env.OPENAI_SMALL_MODEL ??
				process.env.SMALL_MODEL ??
				"gpt-4o-mini")
			: (process.env.OPENAI_LARGE_MODEL ?? process.env.LARGE_MODEL ?? "gpt-4o");

	const baseURL = process.env.OPENAI_BASE_URL ?? "https://api.openai.com/v1";

	// Handle enum types specifically
	if (output === "enum" && enumValues.length) {
		try {
			const response = await fetch(`${baseURL}/chat/completions`, {
				method: "POST",
				headers: {
					"Content-Type": "application/json",
					Authorization: `Bearer ${process.env.OPENAI_API_KEY}`,
				},
				body: JSON.stringify({
					model: modelName,
					messages: [{ role: "user", content: prompt }],
					temperature,
					tools: [
						{
							type: "function",
							function: {
								name: "select_value",
								description:
									"Select the most appropriate value from the provided options",
								parameters: {
									type: "object",
									properties: {
										value: {
											type: "string",
											enum: enumValues,
											description: "The selected value",
										},
									},
									required: ["value"],
								},
							},
						},
					],
					tool_choice: { type: "function", function: { name: "select_value" } },
				}),
			});

			if (!response.ok) {
				throw new Error(`API error: ${response.status}`);
			}

			const result: any = await response.json();
			const toolCalls = result.choices?.[0]?.message?.tool_calls;

			if (toolCalls && toolCalls.length > 0) {
				try {
					const functionArgs = JSON.parse(toolCalls[0].function.arguments);
					return functionArgs.value;
				} catch (err) {
					logger.error("Failed to parse function arguments:", err);
					return null;
				}
			}

			return null;
		} catch (error) {
			logger.error("Error generating enum value:", error);
			return null;
		}
	}

	// Handle regular object generation with schema
	try {
		// Determine the appropriate JSON schema
		let functionSchema: any;

		if (schema) {
			// Use provided schema
			functionSchema = schema;
		} else {
			// Default schema based on output type
			functionSchema = {
				type: output === "array" ? "array" : "object",
				...(output === "array" ? { items: { type: "object" } } : {}),
			};
		}

		// Call the OpenAI API directly
		const response = await fetch(`${baseURL}/chat/completions`, {
			method: "POST",
			headers: {
				"Content-Type": "application/json",
				Authorization: `Bearer ${process.env.OPENAI_API_KEY}`,
			},
			body: JSON.stringify({
				model: modelName,
				messages: [{ role: "user", content: prompt }],
				temperature,
				tools: [
					{
						type: "function",
						function: {
							name: "generate_structured_data",
							description: "Generate structured data based on the prompt",
							parameters: functionSchema,
						},
					},
				],
				tool_choice: {
					type: "function",
					function: { name: "generate_structured_data" },
				},
			}),
		});

		if (!response.ok) {
			throw new Error(`API error: ${response.status}`);
		}

		const result: any = await response.json();
		const toolCalls = result.choices?.[0]?.message?.tool_calls;

		if (toolCalls && toolCalls.length > 0) {
			try {
				return JSON.parse(toolCalls[0].function.arguments);
			} catch (err) {
				logger.error("Failed to parse function arguments:", err);
				return null;
			}
		}

		return null;
	} catch (error) {
		logger.error("Error generating object:", error);
		return null;
	}
}
=======
export default openaiPlugin;
>>>>>>> 5c894eb0
<|MERGE_RESOLUTION|>--- conflicted
+++ resolved
@@ -1,6 +1,5 @@
 import { createOpenAI } from "@ai-sdk/openai";
 import type {
-	IAgentRuntime,
 	ImageDescriptionParams,
 	ModelTypeName,
 	ObjectGenerationParams,
@@ -439,18 +438,11 @@
 			const data = (await response.json()) as { text: string };
 			return data.text;
 		},
-<<<<<<< HEAD
-		[ModelType.OBJECT_SMALL]: async (runtime, params) => {
-			return await generateObject(runtime, {
-				...params,
-				modelType: ModelType.OBJECT_SMALL,
-=======
-		[ModelTypes.OBJECT_SMALL]: async (runtime, params: ObjectGenerationParams) => {
+		[ModelType.OBJECT_SMALL]: async (runtime, params: ObjectGenerationParams) => {
 			const baseURL = runtime.getSetting("OPENAI_BASE_URL") ?? "https://api.openai.com/v1";
 			const openai = createOpenAI({
 				apiKey: runtime.getSetting("OPENAI_API_KEY"),
 				baseURL,
->>>>>>> 5c894eb0
 			});
 			const model = runtime.getSetting("OPENAI_SMALL_MODEL") ?? runtime.getSetting("SMALL_MODEL") ?? "gpt-4o-mini";
 			
@@ -477,18 +469,11 @@
 				throw error;
 			}
 		},
-<<<<<<< HEAD
-		[ModelType.OBJECT_LARGE]: async (runtime, params) => {
-			return await generateObject(runtime, {
-				...params,
-				modelType: ModelType.OBJECT_LARGE,
-=======
-		[ModelTypes.OBJECT_LARGE]: async (runtime, params: ObjectGenerationParams) => {
+		[ModelType.OBJECT_LARGE]: async (runtime, params: ObjectGenerationParams) => {
 			const baseURL = runtime.getSetting("OPENAI_BASE_URL") ?? "https://api.openai.com/v1";
 			const openai = createOpenAI({
 				apiKey: runtime.getSetting("OPENAI_API_KEY"),
 				baseURL,
->>>>>>> 5c894eb0
 			});
 			const model = runtime.getSetting("OPENAI_LARGE_MODEL") ?? runtime.getSetting("LARGE_MODEL") ?? "gpt-4o";
 			
@@ -703,167 +688,4 @@
 		},
 	],
 };
-<<<<<<< HEAD
-export default openaiPlugin;
-
-/**
- * Generates a structured object from a prompt using OpenAI's function calling capabilities.
- *
- * @param runtime The agent runtime
- * @param params The generation parameters
- * @returns The generated object
- */
-async function generateObject(
-	runtime: IAgentRuntime,
-	params: ObjectGenerationParams,
-) {
-	const {
-		prompt,
-		schema,
-		output = "object",
-		enumValues = [],
-		modelType = ModelType.OBJECT_SMALL,
-		temperature = 0.7,
-	} = params;
-
-	// Determine which model to use
-	const modelName =
-		modelType === ModelType.OBJECT_SMALL
-			? (process.env.OPENAI_SMALL_MODEL ??
-				process.env.SMALL_MODEL ??
-				"gpt-4o-mini")
-			: (process.env.OPENAI_LARGE_MODEL ?? process.env.LARGE_MODEL ?? "gpt-4o");
-
-	const baseURL = process.env.OPENAI_BASE_URL ?? "https://api.openai.com/v1";
-
-	// Handle enum types specifically
-	if (output === "enum" && enumValues.length) {
-		try {
-			const response = await fetch(`${baseURL}/chat/completions`, {
-				method: "POST",
-				headers: {
-					"Content-Type": "application/json",
-					Authorization: `Bearer ${process.env.OPENAI_API_KEY}`,
-				},
-				body: JSON.stringify({
-					model: modelName,
-					messages: [{ role: "user", content: prompt }],
-					temperature,
-					tools: [
-						{
-							type: "function",
-							function: {
-								name: "select_value",
-								description:
-									"Select the most appropriate value from the provided options",
-								parameters: {
-									type: "object",
-									properties: {
-										value: {
-											type: "string",
-											enum: enumValues,
-											description: "The selected value",
-										},
-									},
-									required: ["value"],
-								},
-							},
-						},
-					],
-					tool_choice: { type: "function", function: { name: "select_value" } },
-				}),
-			});
-
-			if (!response.ok) {
-				throw new Error(`API error: ${response.status}`);
-			}
-
-			const result: any = await response.json();
-			const toolCalls = result.choices?.[0]?.message?.tool_calls;
-
-			if (toolCalls && toolCalls.length > 0) {
-				try {
-					const functionArgs = JSON.parse(toolCalls[0].function.arguments);
-					return functionArgs.value;
-				} catch (err) {
-					logger.error("Failed to parse function arguments:", err);
-					return null;
-				}
-			}
-
-			return null;
-		} catch (error) {
-			logger.error("Error generating enum value:", error);
-			return null;
-		}
-	}
-
-	// Handle regular object generation with schema
-	try {
-		// Determine the appropriate JSON schema
-		let functionSchema: any;
-
-		if (schema) {
-			// Use provided schema
-			functionSchema = schema;
-		} else {
-			// Default schema based on output type
-			functionSchema = {
-				type: output === "array" ? "array" : "object",
-				...(output === "array" ? { items: { type: "object" } } : {}),
-			};
-		}
-
-		// Call the OpenAI API directly
-		const response = await fetch(`${baseURL}/chat/completions`, {
-			method: "POST",
-			headers: {
-				"Content-Type": "application/json",
-				Authorization: `Bearer ${process.env.OPENAI_API_KEY}`,
-			},
-			body: JSON.stringify({
-				model: modelName,
-				messages: [{ role: "user", content: prompt }],
-				temperature,
-				tools: [
-					{
-						type: "function",
-						function: {
-							name: "generate_structured_data",
-							description: "Generate structured data based on the prompt",
-							parameters: functionSchema,
-						},
-					},
-				],
-				tool_choice: {
-					type: "function",
-					function: { name: "generate_structured_data" },
-				},
-			}),
-		});
-
-		if (!response.ok) {
-			throw new Error(`API error: ${response.status}`);
-		}
-
-		const result: any = await response.json();
-		const toolCalls = result.choices?.[0]?.message?.tool_calls;
-
-		if (toolCalls && toolCalls.length > 0) {
-			try {
-				return JSON.parse(toolCalls[0].function.arguments);
-			} catch (err) {
-				logger.error("Failed to parse function arguments:", err);
-				return null;
-			}
-		}
-
-		return null;
-	} catch (error) {
-		logger.error("Error generating object:", error);
-		return null;
-	}
-}
-=======
-export default openaiPlugin;
->>>>>>> 5c894eb0
+export default openaiPlugin;