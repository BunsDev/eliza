--- conflicted
+++ resolved
@@ -1,10 +1,6 @@
 {
 	"name": "@elizaos/plugin-solana",
-<<<<<<< HEAD
 	"version": "1.0.0-alpha.24",
-=======
-	"version": "1.0.0-alpha.23",
->>>>>>> 946c83da
 	"type": "module",
 	"main": "dist/index.js",
 	"module": "dist/index.js",
@@ -22,12 +18,7 @@
 		"dist"
 	],
 	"dependencies": {
-<<<<<<< HEAD
-		"@coral-xyz/anchor": "0.30.1",
 		"@elizaos/core": "^1.0.0-alpha.24",
-=======
-		"@elizaos/core": "workspace:*",
->>>>>>> 946c83da
 		"@solana/spl-token": "0.4.9",
 		"@solana/web3.js": "^1.98.0",
 		"bignumber.js": "9.1.2",
