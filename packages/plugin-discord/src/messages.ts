import {
  type Content,
  type HandlerCallback,
  type IAgentRuntime,
  type IBrowserService,
  type IVideoService,
  logger,
  type Media,
  type Memory,
  ServiceType,
  stringToUuid,
  type UUID,
  ChannelType
} from "@elizaos/core";
import {
  ChannelType as DiscordChannelType,
  type Client,
  type Message as DiscordMessage,
  type TextChannel,
} from "discord.js";
import { AttachmentManager } from "./attachments";
import { canSendMessage, sendMessageInChunks } from "./utils";

export class MessageManager {
  private client: Client;
  private runtime: IAgentRuntime;
  private attachmentManager: AttachmentManager;
  private getChannelType: (channelId: string) => Promise<ChannelType>;
  constructor(discordClient: any) {
    this.client = discordClient.client;
    this.runtime = discordClient.runtime;
    this.attachmentManager = new AttachmentManager(this.runtime);
    this.getChannelType = discordClient.getChannelType;
  }

  async handleMessage(message: DiscordMessage) {
    if (
      this.runtime.character.settings?.discord?.allowedChannelIds &&
      !this.runtime.character.settings.discord.allowedChannelIds.some(
        (id: string) => id === message.channel.id
      )
    ) {
      return;
    }

    if (message.interaction || message.author.id === this.client.user?.id) {
      return;
    }

    if (
      this.runtime.character.settings?.discord?.shouldIgnoreBotMessages &&
      message.author?.bot
    ) {
      return;
    }

    if (
      this.runtime.character.settings?.discord?.shouldIgnoreDirectMessages &&
      message.channel.type === DiscordChannelType.DM
    ) {
      return;
    }

    const userId = message.author.id as UUID;
    const userIdUUID = stringToUuid(`${message.author.id}-${this.runtime.agentId}`);
    const userName = message.author.username;
    const name = message.author.displayName;
    const channelId = message.channel.id;
    const roomId = stringToUuid(`${channelId}-${this.runtime.agentId}`);

    let type: ChannelType;
    let serverId: string | undefined;

    if (message.guild) {
      const guild = await message.guild.fetch();
      type = await this.getChannelType(message.channel.id);
      serverId = guild.id;
    } else {
      type = ChannelType.DM;
      serverId = undefined;
    }

    await this.runtime.ensureConnection({
      userId: userIdUUID,
      roomId,
      userName,
      userScreenName: name,
      source: "discord",
      channelId: message.channel.id,
      serverId,
      type,
    });

    try {
      const canSendResult = canSendMessage(message.channel);
      if (!canSendResult.canSend) {
        return logger.warn(
          `Cannot send message to channel ${message.channel}`,
          canSendResult
        );
      }

      const { processedContent, attachments } = await this.processMessage(
        message
      );

      const audioAttachments = message.attachments.filter((attachment) =>
        attachment.contentType?.startsWith("audio/")
      );

      if (audioAttachments.size > 0) {
        const processedAudioAttachments =
          await this.attachmentManager.processAttachments(audioAttachments);
        attachments.push(...processedAudioAttachments);
      }

<<<<<<< HEAD
      const userIdUUID = stringToUuid(`${message.author.id}-${this.runtime.agentId}`);
=======
      if (!processedContent && !attachments?.length) {
        // Only process messages that are not empty
        return;
      }

      const userIdUUID = stringToUuid(userId);
>>>>>>> 79ebc213
      const messageId = stringToUuid(`${message.id}-${this.runtime.agentId}`);

      const newMessage: Memory = {
        id: messageId,
        userId: userIdUUID,
        agentId: this.runtime.agentId,
        roomId: roomId,
        content: {
          name: name,
          userName: userName,
          text: processedContent || " ",
          attachments: attachments,
          source: "discord",
          url: message.url,
          inReplyTo: message.reference?.messageId
            ? stringToUuid(message.reference.messageId)
            : undefined,
        },
        createdAt: message.createdTimestamp,
      };

      const callback: HandlerCallback = async (
        content: Content,
        files: any[]
      ) => {
        try {
          if (message.id && !content.inReplyTo) {
            content.inReplyTo = stringToUuid(
              `${message.id}-${this.runtime.agentId}`
            );
          }
          const messages = await sendMessageInChunks(
            message.channel as TextChannel,
            content.text,
            message.id,
            files
          );

          const memories: Memory[] = [];
          for (const m of messages) {
            let action = content.action;
            if (messages.length > 1 && m !== messages[messages.length - 1]) {
              action = "CONTINUE";
            }

            const memory: Memory = {
              id: stringToUuid(`${m.id}-${this.runtime.agentId}`),
              userId: this.runtime.agentId,
              agentId: this.runtime.agentId,
              content: {
                ...content,
                action,
                inReplyTo: messageId,
                url: m.url,
              },
              roomId,
              createdAt: m.createdTimestamp,
            };
            memories.push(memory);
          }

          for (const m of memories) {
            await this.runtime.messageManager.createMemory(m);
          }
          return memories;
        } catch (error) {
          console.error("Error sending message:", error);
          return [];
        }
      };

      this.runtime.emitEvent(["DISCORD_MESSAGE_RECEIVED", "MESSAGE_RECEIVED"], {
        runtime: this.runtime,
        message: newMessage,
        callback,
      });
    } catch (error) {
      console.error("Error handling message:", error);
    }
  }

  async processMessage(
    message: DiscordMessage
  ): Promise<{ processedContent: string; attachments: Media[] }> {
    let processedContent = message.content;
    let attachments: Media[] = [];

    const mentionRegex = /<@!?(\d+)>/g;
    processedContent = processedContent.replace(
      mentionRegex,
      (match, userId) => {
        const user = message.mentions.users.get(userId);
        if (user) {
          return `${user.username} (@${userId})`;
        }
        return match;
      }
    );

    const codeBlockRegex = /```([\s\S]*?)```/g;
    let match;
    while ((match = codeBlockRegex.exec(processedContent))) {
      const codeBlock = match[1];
      const lines = codeBlock.split("\n");
      const title = lines[0];
      const description = lines.slice(0, 3).join("\n");
      const attachmentId = `code-${Date.now()}-${Math.floor(
        Math.random() * 1000
      )}`.slice(-5);
      attachments.push({
        id: attachmentId,
        url: "",
        title: title || "Code Block",
        source: "Code",
        description: description,
        text: codeBlock,
      });
      processedContent = processedContent.replace(
        match[0],
        `Code Block (${attachmentId})`
      );
    }

    if (message.attachments.size > 0) {
      attachments = await this.attachmentManager.processAttachments(
        message.attachments
      );
    }

    const urlRegex = /(https?:\/\/[^\s]+)/g;
    const urls = processedContent.match(urlRegex) || [];

    for (const url of urls) {
      if (
        this.runtime
          .getService<IVideoService>(ServiceType.VIDEO)
          ?.isVideoUrl(url)
      ) {
        const videoService = this.runtime.getService<IVideoService>(
          ServiceType.VIDEO
        );
        if (!videoService) {
          throw new Error("Video service not found");
        }
        const videoInfo = await videoService.processVideo(url, this.runtime);

        attachments.push({
          id: `youtube-${Date.now()}`,
          url: url,
          title: videoInfo.title,
          source: "YouTube",
          description: videoInfo.description,
          text: videoInfo.text,
        });
      } else {
        const browserService = this.runtime.getService<IBrowserService>(
          ServiceType.BROWSER
        );
        if (!browserService) {
          throw new Error("Browser service not found");
        }

        const { title, description: summary } =
          await browserService.getPageContent(url, this.runtime);

        attachments.push({
          id: `webpage-${Date.now()}`,
          url: url,
          title: title || "Web Page",
          source: "Web",
          description: summary,
          text: summary,
        });
      }
    }

    return { processedContent, attachments };
  }

  async fetchBotName(botToken: string) {
    const url = "https://discord.com/api/v10/users/@me";
    const response = await fetch(url, {
      method: "GET",
      headers: {
        Authorization: `Bot ${botToken}`,
      },
    });

    if (!response.ok) {
      throw new Error(`Error fetching bot details: ${response.statusText}`);
    }

    const data = await response.json();
    return (data as { username: string }).username;
  }
}<|MERGE_RESOLUTION|>--- conflicted
+++ resolved
@@ -114,16 +114,13 @@
         attachments.push(...processedAudioAttachments);
       }
 
-<<<<<<< HEAD
-      const userIdUUID = stringToUuid(`${message.author.id}-${this.runtime.agentId}`);
-=======
       if (!processedContent && !attachments?.length) {
         // Only process messages that are not empty
         return;
       }
-
-      const userIdUUID = stringToUuid(userId);
->>>>>>> 79ebc213
+      
+      const userIdUUID = stringToUuid(`${message.author.id}-${this.runtime.agentId}`);
+
       const messageId = stringToUuid(`${message.id}-${this.runtime.agentId}`);
 
       const newMessage: Memory = {
