--- conflicted
+++ resolved
@@ -186,19 +186,12 @@
 ```bash
 $ elizaos update --check
 
-<<<<<<< HEAD
-```console
-The CLI update is only available for globally installed CLI.
-To update a local installation, use your package manager manually.
-For global installation, run: npm install -g @elizaos/cli
-=======
 ElizaOS packages found:
   - @elizaos/core (workspace:*) → Skipped (workspace reference)
   - @elizaos/plugin-openai (1.2.5) → 1.4.0
   - @elizaos/plugin-discord (workspace:*) → Skipped (workspace reference)
 
 Only non-workspace packages will be updated.
->>>>>>> c0af022d
 ```
 
 ## Troubleshooting
